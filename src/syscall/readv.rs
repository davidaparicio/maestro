--- conflicted
+++ resolved
@@ -28,11 +28,7 @@
 		mem_space::{ptr::SyscallSlice, MemSpace},
 		scheduler, Process,
 	},
-<<<<<<< HEAD
 	util::{collections::vec::Vec, io, io::IO},
-=======
-	util::{container::vec::Vec, io, io::IO},
->>>>>>> 7c2af772
 };
 use core::{cmp::min, ffi::c_int};
 use macros::syscall;
