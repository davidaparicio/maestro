/*
 * Copyright 2024 Luc Lenôtre
 *
 * This file is part of Maestro.
 *
 * Maestro is free software: you can redistribute it and/or modify it under the
 * terms of the GNU General Public License as published by the Free Software
 * Foundation, either version 3 of the License, or (at your option) any later
 * version.
 *
 * Maestro is distributed in the hope that it will be useful, but WITHOUT ANY
 * WARRANTY; without even the implied warranty of MERCHANTABILITY or FITNESS FOR
 * A PARTICULAR PURPOSE. See the GNU General Public License for more details.
 *
 * You should have received a copy of the GNU General Public License along with
 * Maestro. If not, see <https://www.gnu.org/licenses/>.
 */

//! POSIX signals implementation.

mod signal_trampoline;

use super::{Process, State};
<<<<<<< HEAD
use crate::{errno::Errno, file::perm::Uid, process::pid::Pid, time::unit::ClockIdT};
=======
use crate::{
	errno::Errno,
	file::perm::Uid,
	process::{oom, pid::Pid},
	time::unit::ClockIdT,
};
>>>>>>> 7c2af772
use core::{
	ffi::{c_int, c_void},
	fmt,
	fmt::Debug,
	mem::{size_of, transmute},
	ptr::NonNull,
	slice,
};
use signal_trampoline::signal_trampoline;

/// Type representing a signal handler.
pub type SigHandler = extern "C" fn(i32);

/// Ignoring the signal.
pub const SIG_IGN: *const c_void = 0x0 as _;
/// The default action for the signal.
pub const SIG_DFL: *const c_void = 0x1 as _;

/// Notify method: generate a signal
pub const SIGEV_SIGNAL: c_int = 0;
/// Notify method: do nothing
pub const SIGEV_NONE: c_int = 1;
/// Notify method: starts a function as a new thread
pub const SIGEV_THREAD: c_int = 2;

/// The size of the signal handlers table (the number of signals + 1, since
/// indexing begins at 1 instead of 0).
pub const SIGNALS_COUNT: usize = 32;

/// Enumeration representing the action to perform for a signal.
#[derive(Copy, Clone, Debug, PartialEq)]
pub enum SignalAction {
	/// Abnormal termination of the process.
	Terminate,
	/// Abnormal termination of the process with additional actions.
	Abort,
	/// Ignore the signal.
	Ignore,
	/// Stop the process.
	Stop,
	/// Continue the process, if it is stopped; otherwise, ignore the signal.
	Continue,
}

/// Union representing a signal value.
#[repr(C)]
#[derive(Clone, Copy)]
pub union SigVal {
	/// The value as an int.
	pub sigval_int: i32,
	/// The value as a pointer.
	pub sigval_ptr: *mut c_void,
}

impl Debug for SigVal {
	fn fmt(&self, fmt: &mut fmt::Formatter<'_>) -> fmt::Result {
		let val = unsafe { self.sigval_ptr };
		write!(fmt, "SigVal {{ sigval_ptr: {:p} }}", val)
	}
}

/// Structure storing signal informations.
#[repr(C)]
pub struct SigInfo {
	/// Signal number.
	si_signo: i32,
	/// An errno value.
	si_errno: i32,
	/// Signal code.
	si_code: i32,
	/// Trap number that caused hardware-generated signal.
	si_trapno: i32,
	/// Sending process ID.
	si_pid: Pid,
	/// Real user ID of sending process.
	si_uid: Uid,
	/// Exit value or signal.
	si_status: i32,
	/// User time consumed.
	si_utime: ClockIdT,
	/// System time consumed.
	si_stime: ClockIdT,
	/// Signal value
	si_value: SigVal,
	/// POSIX.1b signal.
	si_int: i32,
	/// POSIX.1b signal.
	si_ptr: *mut c_void,
	/// Timer overrun count.
	si_overrun: i32,
	/// Timer ID.
	si_timerid: i32,
	/// Memory location which caused fault.
	si_addr: *mut c_void,
	/// Band event.
	si_band: i32, // FIXME long (64bits?)
	/// File descriptor.
	si_fd: i32,
	/// Least significant bit of address.
	si_addr_lsb: i16,
	/// Lower bound when address violation.
	si_lower: *mut c_void,
	/// Upper bound when address violation.
	si_upper: *mut c_void,
	/// Protection key on PTE that caused fault.
	si_pkey: i32,
	/// Address of system call instruction.
	si_call_addr: *mut c_void,
	/// Number of attempted system call.
	si_syscall: i32,
	/// Architecture of attempted system call.
	si_arch: u32,
}

// TODO Check the type is correct
/// Type representing a signal mask.
pub type SigSet = u32;

/// Structure storing an action to be executed when a signal is received.
#[repr(C)]
#[derive(Clone, Copy, Debug, Eq, PartialEq)]
pub struct SigAction {
	/// The action associated with the signal.
	pub sa_handler: Option<SigHandler>,
	/// Used instead of `sa_handler` if SA_SIGINFO is specified in `sa_flags`.
	pub sa_sigaction: Option<extern "C" fn(i32, *mut SigInfo, *mut c_void)>,
	/// A mask of signals that should be masked while executing the signal
	/// handler.
	pub sa_mask: SigSet,
	/// A set of flags which modifies the behaviour of the signal.
	pub sa_flags: i32,
	/// Unused.
	pub sa_restorer: Option<extern "C" fn()>,
}

/// Structure for notification from asynchronous routines.
#[repr(C)]
#[derive(Clone, Debug)]
pub struct SigEvent {
	/// Notification method.
	pub sigev_notify: c_int,
	/// Notification signal.
	pub sigev_signo: c_int,
	/// TODO doc
	pub sigev_value: SigVal,
	/// Data passed with notification.
	pub sigev_notify_function: Option<NonNull<extern "C" fn(SigVal)>>,
	/// Fucnction used for thread notification.
	pub sigev_notify_attributes: Option<NonNull<c_void>>,
	/// ID of thread to signal.
	pub sigev_notify_thread_id: Pid,
}

impl SigEvent {
	/// Tells whether the structure is valid.
	pub fn is_valid(&self) -> bool {
		if !matches!(self.sigev_notify, SIGEV_SIGNAL | SIGEV_NONE | SIGEV_THREAD) {
			return false;
		}
		if Signal::try_from(self.sigev_signo as u32).is_err() {
			return false;
		}
		// TODO check sigev_notify_thread_id

		true
	}
}

/// Enumeration containing the different possibilities for signal handling.
#[derive(Clone, Debug, Default, Eq, PartialEq)]
pub enum SignalHandler {
	/// Ignores the signal.
	Ignore,
	/// Executes the default action.
	#[default]
	Default,
	/// A custom action defined with a call to signal.
	Handler(SigAction),
}

impl SignalHandler {
	/// Returns an instance of SigAction associated with the handler.
	pub fn get_action(&self) -> SigAction {
		match self {
			Self::Ignore => SigAction {
				sa_handler: unsafe { transmute::<_, _>(SIG_IGN) },
				sa_sigaction: #[allow(invalid_value)]
				unsafe {
					core::mem::zeroed()
				},
				sa_mask: 0,
				sa_flags: 0,
				sa_restorer: #[allow(invalid_value)]
				unsafe {
					core::mem::zeroed()
				},
			},

			Self::Default => SigAction {
				sa_handler: unsafe { transmute::<_, _>(SIG_DFL) },
				sa_sigaction: #[allow(invalid_value)]
				unsafe {
					core::mem::zeroed()
				},
				sa_mask: 0,
				sa_flags: 0,
				sa_restorer: #[allow(invalid_value)]
				unsafe {
					core::mem::zeroed()
				},
			},

			Self::Handler(action) => *action,
		}
	}
}

/// Enumeration of signal types.
#[derive(Clone, Debug, Eq, PartialEq)]
pub enum Signal {
	/// Hangup.
	SIGHUP,
	/// Terminal interrupt.
	SIGINT,
	/// Terminal quit.
	SIGQUIT,
	/// Illigal instruction.
	SIGILL,
	/// Trace/breakpoint trap.
	SIGTRAP,
	/// Process abort.
	SIGABRT,
	/// Access to an undefined portion of a memory object.
	SIGBUS,
	/// Erroneous arithmetic operation.
	SIGFPE,
	/// Kill.
	SIGKILL,
	/// User-defined signal 1.
	SIGUSR1,
	/// Invalid memory reference.
	SIGSEGV,
	/// User-defined signal 2.
	SIGUSR2,
	/// Write on a pipe with no one to read it.
	SIGPIPE,
	/// Alarm clock.
	SIGALRM,
	/// Termination.
	SIGTERM,
	/// Child process terminated.
	SIGCHLD,
	/// Continue executing.
	SIGCONT,
	/// Stop executing.
	SIGSTOP,
	/// Terminal stop.
	SIGTSTP,
	/// Background process attempting read.
	SIGTTIN,
	/// Background process attempting write.
	SIGTTOU,
	/// High bandwidth data is available at a socket.
	SIGURG,
	/// CPU time limit exceeded.
	SIGXCPU,
	/// File size limit exceeded.
	SIGXFSZ,
	/// Virtual timer expired.
	SIGVTALRM,
	/// Profiling timer expired.
	SIGPROF,
	/// Window resize.
	SIGWINCH,
	/// Pollable event.
	SIGPOLL,
	/// Bad system call.
	SIGSYS,
}

impl TryFrom<u32> for Signal {
	type Error = Errno;

	/// `id` is the signal ID.
	fn try_from(id: u32) -> Result<Self, Self::Error> {
		match id {
			1 => Ok(Self::SIGHUP),
			2 => Ok(Self::SIGINT),
			3 => Ok(Self::SIGQUIT),
			4 => Ok(Self::SIGILL),
			5 => Ok(Self::SIGTRAP),
			6 => Ok(Self::SIGABRT),
			7 => Ok(Self::SIGBUS),
			8 => Ok(Self::SIGFPE),
			9 => Ok(Self::SIGKILL),
			10 => Ok(Self::SIGUSR1),
			11 => Ok(Self::SIGSEGV),
			12 => Ok(Self::SIGUSR2),
			13 => Ok(Self::SIGPIPE),
			14 => Ok(Self::SIGALRM),
			15 => Ok(Self::SIGTERM),
			17 => Ok(Self::SIGCHLD),
			18 => Ok(Self::SIGCONT),
			19 => Ok(Self::SIGSTOP),
			20 => Ok(Self::SIGTSTP),
			21 => Ok(Self::SIGTTIN),
			22 => Ok(Self::SIGTTOU),
			23 => Ok(Self::SIGURG),
			24 => Ok(Self::SIGXCPU),
			25 => Ok(Self::SIGXFSZ),
			26 => Ok(Self::SIGVTALRM),
			27 => Ok(Self::SIGPROF),
			28 => Ok(Self::SIGWINCH),
			29 => Ok(Self::SIGPOLL),
			31 => Ok(Self::SIGSYS),

			_ => Err(errno!(EINVAL)),
		}
	}
}

impl Signal {
	/// Returns the signal's ID.
	pub const fn get_id(&self) -> u8 {
		match self {
			Self::SIGHUP => 1,
			Self::SIGINT => 2,
			Self::SIGQUIT => 3,
			Self::SIGILL => 4,
			Self::SIGTRAP => 5,
			Self::SIGABRT => 6,
			Self::SIGBUS => 7,
			Self::SIGFPE => 8,
			Self::SIGKILL => 9,
			Self::SIGUSR1 => 10,
			Self::SIGSEGV => 11,
			Self::SIGUSR2 => 12,
			Self::SIGPIPE => 13,
			Self::SIGALRM => 14,
			Self::SIGTERM => 15,
			Self::SIGCHLD => 17,
			Self::SIGCONT => 18,
			Self::SIGSTOP => 19,
			Self::SIGTSTP => 20,
			Self::SIGTTIN => 21,
			Self::SIGTTOU => 22,
			Self::SIGURG => 23,
			Self::SIGXCPU => 24,
			Self::SIGXFSZ => 25,
			Self::SIGVTALRM => 26,
			Self::SIGPROF => 27,
			Self::SIGWINCH => 28,
			Self::SIGPOLL => 29,
			Self::SIGSYS => 31,
		}
	}

	/// Returns the default action for the signal.
	pub fn get_default_action(&self) -> SignalAction {
		match self {
			Self::SIGHUP => SignalAction::Terminate,
			Self::SIGINT => SignalAction::Terminate,
			Self::SIGQUIT => SignalAction::Abort,
			Self::SIGILL => SignalAction::Abort,
			Self::SIGTRAP => SignalAction::Abort,
			Self::SIGABRT => SignalAction::Abort,
			Self::SIGBUS => SignalAction::Abort,
			Self::SIGFPE => SignalAction::Abort,
			Self::SIGKILL => SignalAction::Terminate,
			Self::SIGUSR1 => SignalAction::Terminate,
			Self::SIGSEGV => SignalAction::Abort,
			Self::SIGUSR2 => SignalAction::Terminate,
			Self::SIGPIPE => SignalAction::Terminate,
			Self::SIGALRM => SignalAction::Terminate,
			Self::SIGTERM => SignalAction::Terminate,
			Self::SIGCHLD => SignalAction::Ignore,
			Self::SIGCONT => SignalAction::Continue,
			Self::SIGSTOP => SignalAction::Stop,
			Self::SIGTSTP => SignalAction::Stop,
			Self::SIGTTIN => SignalAction::Stop,
			Self::SIGTTOU => SignalAction::Stop,
			Self::SIGURG => SignalAction::Ignore,
			Self::SIGXCPU => SignalAction::Abort,
			Self::SIGXFSZ => SignalAction::Abort,
			Self::SIGVTALRM => SignalAction::Terminate,
			Self::SIGPROF => SignalAction::Terminate,
			Self::SIGWINCH => SignalAction::Ignore,
			Self::SIGPOLL => SignalAction::Terminate,
			Self::SIGSYS => SignalAction::Abort,
		}
	}

	/// Tells whether the signal can be caught.
	pub fn can_catch(&self) -> bool {
		!matches!(
			self,
			Self::SIGKILL | Self::SIGSEGV | Self::SIGSTOP | Self::SIGSYS
		)
	}

	/// Executes the action associated with the signal for process `process`.
	///
	/// If the process is not the current process, the behaviour is undefined.
	///
	/// If `no_handler` is `true`, the function executes the default action of the
	/// signal regardless the user-specified action.
	pub fn execute_action(&self, process: &mut Process, no_handler: bool) {
		process.signal_clear(self.clone());

		let process_state = process.get_state();
		if matches!(process_state, State::Zombie) {
			return;
		}

		let handler = if !self.can_catch() || no_handler {
			SignalHandler::Default
		} else {
			process.get_signal_handler(self)
		};

		match handler {
			SignalHandler::Ignore => {}
			SignalHandler::Default => {
				// Signals on the init process can be executed only if the process has set a
				// signal handler
				if self.can_catch() && process.is_init() {
					return;
				}

				let action = self.get_default_action();
				match action {
					SignalAction::Terminate | SignalAction::Abort => {
						process.exit(self.get_id() as _, true);
					}

					SignalAction::Ignore => {}

					SignalAction::Stop => {
						// TODO Handle semaphores
						if matches!(process_state, State::Running) {
							process.set_state(State::Stopped);
						}

						process.set_waitable(self.get_id());
					}

					SignalAction::Continue => {
						// TODO Handle semaphores
						if matches!(process_state, State::Stopped) {
							process.set_state(State::Running);
						}

						process.set_waitable(self.get_id());
					}
				}
			}

			// TODO Handle sa_sigaction, sa_flags and sa_mask
			SignalHandler::Handler(action) if !process.is_handling_signal() => {
				// TODO Handle the case where an alternate stack is specified (only if the
				// action has the flag)
				// The signal handler stack
				let stack = process.get_signal_stack();

				let signal_data_size = size_of::<[u32; 3]>();
				let signal_esp = (stack as usize) - signal_data_size;

				// FIXME Don't write data out of the stack
				process.get_mem_space().unwrap().lock().bind();
				let signal_data = unsafe { slice::from_raw_parts_mut(signal_esp as *mut u32, 3) };

				// The signal number
				signal_data[2] = self.get_id() as _;
				// The pointer to the signal handler
				signal_data[1] = action.sa_handler.map(|f| f as usize).unwrap_or(0) as _;
				// Padding (return pointer)
				signal_data[0] = 0;

				let signal_trampoline = signal_trampoline as *const c_void;

				let mut regs = process.regs.clone();
				// Set the stack to point to the signal's data
				regs.esp = signal_esp as _;
				// Set the program counter to point to the signal trampoline
				regs.eip = signal_trampoline as _;

				// Save the current state of the process to be restored when the handler will
				// return
				process.signal_save(self.clone());
				// Set the process's registers to call the signal handler
				process.regs = regs;
			}

			_ => {}
		}
	}
}<|MERGE_RESOLUTION|>--- conflicted
+++ resolved
@@ -21,16 +21,7 @@
 mod signal_trampoline;
 
 use super::{Process, State};
-<<<<<<< HEAD
 use crate::{errno::Errno, file::perm::Uid, process::pid::Pid, time::unit::ClockIdT};
-=======
-use crate::{
-	errno::Errno,
-	file::perm::Uid,
-	process::{oom, pid::Pid},
-	time::unit::ClockIdT,
-};
->>>>>>> 7c2af772
 use core::{
 	ffi::{c_int, c_void},
 	fmt,
