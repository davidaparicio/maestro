--- conflicted
+++ resolved
@@ -25,11 +25,7 @@
 	errno::{CollectResult, EResult, Errno},
 	file::open_file::OpenFile,
 	limits,
-<<<<<<< HEAD
 	util::{collections::vec::Vec, io::IO, lock::Mutex, ptr::arc::Arc},
-=======
-	util::{container::vec::Vec, io::IO, lock::Mutex, ptr::arc::Arc},
->>>>>>> 7c2af772
 };
 use core::cmp::max;
 
@@ -342,11 +338,7 @@
 	use super::*;
 	use crate::{
 		file::{File, FileContent, FileLocation},
-<<<<<<< HEAD
 		util::collections::string::String,
-=======
-		util::container::string::String,
->>>>>>> 7c2af772
 	};
 
 	/// Creates a dummy open file for testing purpose.
