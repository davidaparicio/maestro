/*
 * Copyright 2024 Luc Lenôtre
 *
 * This file is part of Maestro.
 *
 * Maestro is free software: you can redistribute it and/or modify it under the
 * terms of the GNU General Public License as published by the Free Software
 * Foundation, either version 3 of the License, or (at your option) any later
 * version.
 *
 * Maestro is distributed in the hope that it will be useful, but WITHOUT ANY
 * WARRANTY; without even the implied warranty of MERCHANTABILITY or FITNESS FOR
 * A PARTICULAR PURPOSE. See the GNU General Public License for more details.
 *
 * You should have received a copy of the GNU General Public License along with
 * Maestro. If not, see <https://www.gnu.org/licenses/>.
 */

//! A filesystem is the representation of the file hierarchy on a storage
//! device.

pub mod ext2;
pub mod initramfs;
pub mod kernfs;
pub mod procfs;
pub mod tmp;

use super::{path::PathBuf, File};
use crate::{
	errno,
	errno::EResult,
	file::{
		perm::{Gid, Uid},
		FileContent, INode, Mode,
	},
	util::{
<<<<<<< HEAD
		collections::{hashmap::HashMap, string::String},
=======
		container::{hashmap::HashMap, string::String},
>>>>>>> 7c2af772
		io::IO,
		lock::Mutex,
		ptr::arc::Arc,
	},
};
use core::{any::Any, fmt::Debug};

/// This structure is used in the f_fsid field of statfs. It is currently
/// unused.
#[repr(C)]
#[derive(Debug, Default)]
struct Fsid {
	/// Unused.
	_val: [i32; 2],
}

/// Structure storing statistics about a filesystem.
#[repr(C)]
#[derive(Debug)]
pub struct Statfs {
	/// Type of filesystem.
	f_type: u32,
	/// Optimal transfer block size.
	f_bsize: u32,
	/// Total data blocks in filesystem.
	f_blocks: i64,
	/// Free blocks in filesystem.
	f_bfree: i64,
	/// Free blocks available to unprivileged user.
	f_bavail: i64,
	/// Total inodes in filesystem.
	f_files: i64,
	/// Free inodes in filesystem.
	f_ffree: i64,
	/// Filesystem ID.
	f_fsid: Fsid,
	/// Maximum length of filenames.
	f_namelen: u32,
	/// Fragment size.
	f_frsize: u32,
	/// Mount flags of filesystem.
	f_flags: u32,
}

/// Trait representing a filesystem.
pub trait Filesystem: Any + Debug {
	/// Returns the name of the filesystem.
	fn get_name(&self) -> &[u8];
	/// Tells whether the filesystem is mounted in read-only.
	fn is_readonly(&self) -> bool;
	/// Tells the kernel can cache the filesystem's files in memory.
	fn use_cache(&self) -> bool;
	/// Returns the root inode of the filesystem.
	fn get_root_inode(&self) -> INode;
	/// Returns statistics about the filesystem.
	fn get_stat(&self, io: &mut dyn IO) -> EResult<Statfs>;

	/// Returns the inode of the file with name `name`, located in the directory
	/// with inode `parent`.
	///
	/// Arguments:
	/// - `io` is the IO interface.
	/// - `parent` is the inode's parent. If `None`, the function uses the root of
	/// the filesystem.
	/// - `name` is the name of the file.
	///
	/// If the parent is not a directory, the function returns an error.
	fn get_inode(&mut self, io: &mut dyn IO, parent: Option<INode>, name: &[u8])
		-> EResult<INode>;

	/// Loads the file at inode `inode`.
	///
	/// Arguments:
	/// - `io` is the IO interface.
	/// - `inode` is the file's inode.
	/// - `name` is the file's name.
	fn load_file(&mut self, io: &mut dyn IO, inode: INode, name: String) -> EResult<File>;

	/// Adds a file to the filesystem at inode `inode`.
	///
	/// Arguments:
	/// - `io` is the IO interface.
	/// - `parent_inode` is the parent file's inode.
	/// - `name` is the name of the file.
	/// - `uid` is the id of the owner user.
	/// - `gid` is the id of the owner group.
	/// - `mode` is the permission of the file.
	/// - `content` is the content of the file. This value also determines the
	/// file type.
	///
	/// On success, the function returns the newly created file.
	#[allow(clippy::too_many_arguments)]
	fn add_file(
		&mut self,
		io: &mut dyn IO,
		parent_inode: INode,
		name: String,
		uid: Uid,
		gid: Gid,
		mode: Mode,
		content: FileContent,
	) -> EResult<File>;

	/// Adds a hard link to the filesystem.
	///
	/// Arguments:
	/// - `io` is the IO interface.
	/// - `parent_inode` is the parent file's inode.
	/// - `name` is the name of the link.
	/// - `inode` is the inode the link points to.
	///
	/// If this feature is not supported by the filesystem, the function returns
	/// an error.
	fn add_link(
		&mut self,
		io: &mut dyn IO,
		parent_inode: INode,
		name: &[u8],
		inode: INode,
	) -> EResult<()>;

	/// Updates the given inode.
	///
	/// Arguments:
	/// - `io` is the IO interface.
	/// - `file` the file structure containing the new values for the inode.
	fn update_inode(&mut self, io: &mut dyn IO, file: &File) -> EResult<()>;

	/// Removes a file from the filesystem. If the links count of the inode
	/// reaches zero, the inode is also removed.
	///
	/// Arguments:
	/// - `io` is the IO interface.
	/// - `parent_inode` is the parent file's inode.
	/// - `name` is the file's name.
	///
	/// The function returns the number of hard links left on the inode and the inode's ID.
	fn remove_file(
		&mut self,
		io: &mut dyn IO,
		parent_inode: INode,
		name: &[u8],
	) -> EResult<(u16, INode)>;

	/// Reads from the given inode `inode` into the buffer `buf`.
	///
	/// Arguments:
	/// - `io` is the IO interface.
	/// - `inode` is the file's inode.
	/// - `off` is the offset from which the data will be read from the node.
	/// - `buf` is the buffer in which the data is to be written. The length of the buffer is the
	/// number of bytes to read.
	///
	/// The function returns the number of bytes read.
	fn read_node(
		&mut self,
		io: &mut dyn IO,
		inode: INode,
		off: u64,
		buf: &mut [u8],
	) -> EResult<u64>;

	/// Writes to the given inode `inode` from the buffer `buf`.
	///
	/// Arguments:
	/// - `io` is the IO interface.
	/// - `inode` is the file's inode.
	/// - `off` is the offset at which the data will be written in the node.
	/// - `buf` is the buffer in which the data is to be read from. The length of the buffer is the
	/// number of bytes to write.
	fn write_node(&mut self, io: &mut dyn IO, inode: INode, off: u64, buf: &[u8]) -> EResult<()>;
}

/// Trait representing a filesystem type.
pub trait FilesystemType {
	/// Returns the name of the filesystem.
	fn get_name(&self) -> &'static [u8];

	/// Tells whether the given IO interface has the current filesystem.
	///
	/// `io` is the IO interface.
	fn detect(&self, io: &mut dyn IO) -> EResult<bool>;

	/// Creates a new instance of the filesystem to mount it.
	///
	/// Arguments:
	/// - `io` is the IO interface.
	/// - `mountpath` is the path on which the filesystem is mounted.
	/// - `readonly` tells whether the filesystem is mounted in read-only.
	fn load_filesystem(
		&self,
		io: &mut dyn IO,
		mountpath: PathBuf,
		readonly: bool,
	) -> EResult<Arc<Mutex<dyn Filesystem>>>;
}

/// The list of filesystem types.
static FS_TYPES: Mutex<HashMap<String, Arc<dyn FilesystemType>>> = Mutex::new(HashMap::new());

/// Registers a new filesystem type.
pub fn register<T: 'static + FilesystemType>(fs_type: T) -> EResult<()> {
	let name = String::try_from(fs_type.get_name())?;
	let mut fs_types = FS_TYPES.lock();
	fs_types.insert(name, Arc::new(fs_type)?)?;
	Ok(())
}

/// Unregisters the filesystem type with the given name.
///
/// If the filesystem type doesn't exist, the function does nothing.
pub fn unregister(name: &[u8]) {
	let mut fs_types = FS_TYPES.lock();
	fs_types.remove(name);
}

/// Returns the filesystem type with name `name`.
pub fn get_type(name: &[u8]) -> Option<Arc<dyn FilesystemType>> {
	let fs_types = FS_TYPES.lock();
	fs_types.get(name).cloned()
}

/// Detects the filesystem type on the given IO interface `io`.
pub fn detect(io: &mut dyn IO) -> EResult<Arc<dyn FilesystemType>> {
<<<<<<< HEAD
	let fs_types = FS_TYPES.lock();
	for (_, fs_type) in fs_types.iter() {
=======
	let container = FS_TYPES.lock();

	for (_, fs_type) in container.iter() {
>>>>>>> 7c2af772
		if fs_type.detect(io)? {
			return Ok(fs_type.clone());
		}
	}
	Err(errno!(ENODEV))
}

/// Registers the filesystems that are implemented inside of the kernel itself.
///
/// This function must be called only once, at initialization.
pub fn register_defaults() -> EResult<()> {
	register(ext2::Ext2FsType {})?;
	register(tmp::TmpFsType {})?;
	register(procfs::ProcFsType {})?;
	// TODO sysfs

	Ok(())
}<|MERGE_RESOLUTION|>--- conflicted
+++ resolved
@@ -34,11 +34,7 @@
 		FileContent, INode, Mode,
 	},
 	util::{
-<<<<<<< HEAD
 		collections::{hashmap::HashMap, string::String},
-=======
-		container::{hashmap::HashMap, string::String},
->>>>>>> 7c2af772
 		io::IO,
 		lock::Mutex,
 		ptr::arc::Arc,
@@ -263,14 +259,8 @@
 
 /// Detects the filesystem type on the given IO interface `io`.
 pub fn detect(io: &mut dyn IO) -> EResult<Arc<dyn FilesystemType>> {
-<<<<<<< HEAD
 	let fs_types = FS_TYPES.lock();
 	for (_, fs_type) in fs_types.iter() {
-=======
-	let container = FS_TYPES.lock();
-
-	for (_, fs_type) in container.iter() {
->>>>>>> 7c2af772
 		if fs_type.detect(io)? {
 			return Ok(fs_type.clone());
 		}
