//! The ext2 filesystem is a classical filesystem used in Unix systems.
//! It is nowdays obsolete and has been replaced by ext3 and ext4.
//!
//! The filesystem divides the storage device into several substructures:
//! - Block Group: stored in the Block Group Descriptor Table (BGDT)
//! - Block: stored inside of block groups
//! - INode: represents a file in the filesystem
//! - Directory entry: an entry stored into the inode's content
//!
//! The access to an INode's data is divided into several parts, each overflowing on the next when
//! full:
//! - Direct Block Pointers: each inode has 12 of them
//! - Singly Indirect Block Pointer: a pointer to a block dedicated to storing a list of more
//! blocks to store the inode's data. The number of blocks it can store depends on the size of a
//! block.
//! - Doubly Indirect Block Pointer: a pointer to a block storing pointers to Singly Indirect Block
//! Pointers, each storing pointers to more blocks.
//! - Triply Indirect Block Pointer: a pointer to a block storing pointers to Doubly Indirect Block
//! Pointers, each storing pointers to Singly Indirect Block Pointers, each storing pointers to
//! more blocks.
//!
//! Since the size of a block pointer is 4 bytes, the maximum size of a file is:
//! `(12 * n) + ((n/4) * n) + ((n/4)^^2 * n) + ((n/4)^^3 * n)`
//! Where `n` is the size of a block.

mod block_group_descriptor;
mod directory_entry;
mod inode;

use block_group_descriptor::BlockGroupDescriptor;
use core::cmp::max;
use core::cmp::min;
use core::mem::MaybeUninit;
use core::mem::size_of;
use core::mem::size_of_val;
use core::slice;
use crate::errno::Errno;
use crate::errno;
use crate::file::DirEntry;
use crate::file::File;
use crate::file::FileContent;
use crate::file::FileLocation;
use crate::file::FileType;
use crate::file::Gid;
use crate::file::INode;
use crate::file::Mode;
use crate::file::Uid;
use crate::file::fs::Filesystem;
use crate::file::fs::FilesystemType;
use crate::file::path::Path;
use crate::memory::malloc;
use crate::time;
use crate::util::FailableClone;
use crate::util::IO;
use crate::util::boxed::Box;
use crate::util::container::hashmap::HashMap;
use crate::util::container::string::String;
use crate::util::container::vec::Vec;
use crate::util::math;
use inode::Ext2INode;

// TODO Take into account user's UID/GID when allocating block/inode to handle reserved
// blocks/inodes
// TODO Document when a function writes on the storage device

/// The offset of the superblock from the beginning of the device.
const SUPERBLOCK_OFFSET: u64 = 1024;
/// The filesystem's signature.
const EXT2_SIGNATURE: u16 = 0xef53;

/// Default filesystem major version.
const DEFAULT_MAJOR: u32 = 1;
/// Default filesystem minor version.
const DEFAULT_MINOR: u16 = 1;
/// Default filesystem block size.
const DEFAULT_BLOCK_SIZE: u64 = 1024;
/// Default inode size.
const DEFAULT_INODE_SIZE: u16 = 128;
/// Default inode size.
const DEFAULT_INODES_PER_GROUP: u32 = 1024;
/// Default number of blocks per block group.
const DEFAULT_BLOCKS_PER_GROUP: u32 = 1024;
/// Default number of mounts in between each fsck.
const DEFAULT_MOUNT_COUNT_BEFORE_FSCK: u16 = 1000;
/// Default elapsed time in between each fsck in seconds.
const DEFAULT_FSCK_INTERVAL: u32 = 16070400;

/// State telling that the filesystem is clean.
const FS_STATE_CLEAN: u16 = 1;
/// State telling that the filesystem has errors.
const FS_STATE_ERROR: u16 = 2;

/// Error handle action telling to ignore it.
const ERR_ACTION_IGNORE: u16 = 1;
/// Error handle action telling to mount as read-only.
const ERR_ACTION_READ_ONLY: u16 = 2;
/// Error handle action telling to trigger a kernel panic.
const ERR_ACTION_KERNEL_PANIC: u16 = 3;

/// Optional feature: Preallocation of a specified number of blocks for each new directories.
const OPTIONAL_FEATURE_DIRECTORY_PREALLOCATION: u32 = 0x1;
/// Optional feature: AFS server
const OPTIONAL_FEATURE_AFS: u32 = 0x2;
/// Optional feature: Journal
const OPTIONAL_FEATURE_JOURNAL: u32 = 0x4;
/// Optional feature: Inodes have extended attributes
const OPTIONAL_FEATURE_INODE_EXTENDED: u32 = 0x8;
/// Optional feature: Filesystem can resize itself for larger partitions
const OPTIONAL_FEATURE_RESIZE: u32 = 0x10;
/// Optional feature: Directories use hash index
const OPTIONAL_FEATURE_HASH_INDEX: u32 = 0x20;

/// Required feature: Compression
const REQUIRED_FEATURE_COMPRESSION: u32 = 0x1;
/// Required feature: Directory entries have a type field
const REQUIRED_FEATURE_DIRECTORY_TYPE: u32 = 0x2;
/// Required feature: Filesystem needs to replay its journal
const REQUIRED_FEATURE_JOURNAL_REPLAY: u32 = 0x4;
/// Required feature: Filesystem uses a journal device
const REQUIRED_FEATURE_JOURNAL_DEVIXE: u32 = 0x8;

/// Write-required feature: Sparse superblocks and group descriptor tables
const WRITE_REQUIRED_SPARSE_SUPERBLOCKS: u32 = 0x1;
/// Write-required feature: Filesystem uses a 64-bit file size
const WRITE_REQUIRED_64_BITS: u32 = 0x2;
/// Directory contents are stored in the form of a Binary Tree.
const WRITE_REQUIRED_DIRECTORY_BINARY_TREE: u32 = 0x4;

/// Reads an object of the given type on the given device.
/// `offset` is the offset in bytes on the device.
/// `io` is the I/O interface of the device.
/// The function is marked unsafe because if the read object is invalid, the behaviour is
/// undefined.
unsafe fn read<T>(offset: u64, io: &mut dyn IO) -> Result<T, Errno> {
	let size = size_of::<T>();
	let mut obj = MaybeUninit::<T>::uninit();

	let ptr = obj.as_mut_ptr() as *mut u8;
	let buffer = slice::from_raw_parts_mut(ptr, size);
	io.read(offset, buffer)?;

	Ok(obj.assume_init())
}

/// Writes an object of the given type on the given device.
/// `obj` is the object to write.
/// `offset` is the offset in bytes on the device.
/// `io` is the I/O interface of the device.
fn write<T>(obj: &T, offset: u64, io: &mut dyn IO) -> Result<(), Errno> {
	let size = size_of_val(obj);
	let ptr = obj as *const T as *const u8;
	let buffer = unsafe {
		slice::from_raw_parts(ptr, size)
	};
	io.write(offset, buffer)?;

	Ok(())
}

/// Reads the `i`th block on the given device and writes the data onto the given buffer.
/// `i` is the offset of the block on the device.
/// `superblock` is the filesystem's superblock.
/// `io` is the I/O interface of the device.
/// `buff` is the buffer to write the data on.
/// If the block is outside of the storage's bounds, the function returns a error.
fn read_block<T>(i: u64, superblock: &Superblock, io: &mut dyn IO, buff: &mut [T])
	-> Result<(), Errno> {
	let blk_size = superblock.get_block_size() as u64;
	let buffer = unsafe {
		slice::from_raw_parts_mut(buff.as_mut_ptr() as *mut u8, size_of::<T>() * buff.len())
	};
	io.read(i * blk_size, buffer)?;

	Ok(())
}

/// Writes the `i`th block on the given device, reading the data onto the given buffer.
/// `i` is the offset of the block on the device.
/// `superblock` is the filesystem's superblock.
/// `io` is the I/O interface of the device.
/// `buff` is the buffer to read from.
/// If the block is outside of the storage's bounds, the function returns a error.
fn write_block<T>(i: u64, superblock: &Superblock, io: &mut dyn IO, buff: &[T])
	-> Result<(), Errno> {
	let blk_size = superblock.get_block_size() as u64;
	let buffer = unsafe {
		slice::from_raw_parts(buff.as_ptr() as *const u8, size_of::<T>() * buff.len())
	};
	io.write(i * blk_size, buffer)?;

	Ok(())
}

/// The ext2 superblock structure.
#[repr(C, packed)]
pub struct Superblock {
	/// Total number of inodes in the filesystem.
	total_inodes: u32,
	/// Total number of blocks in the filesystem.
	total_blocks: u32,
	/// Number of blocks reserved for the superuser.
	superuser_blocks: u32,
	/// Total number of unallocated blocks.
	total_unallocated_blocks: u32,
	/// Total number of unallocated inodes.
	total_unallocated_inodes: u32,
	/// Block number of the block containing the superblock.
	superblock_block_number: u32,
	/// log2(block_size) - 10
	block_size_log: u32,
	/// log2(fragment_size) - 10
	fragment_size_log: u32,
	/// The number of blocks per block group.
	blocks_per_group: u32,
	/// The number of fragments per block group.
	fragments_per_group: u32,
	/// The number of inodes per block group.
	inodes_per_group: u32,
	/// The timestamp of the last mount operation.
	last_mount_timestamp: u32,
	/// The timestamp of the last write operation.
	last_write_timestamp: u32,
	/// The number of mounts since the last consistency check.
	mount_count_since_fsck: u16,
	/// The number of mounts allowed before a consistency check must be done.
	mount_count_before_fsck: u16,
	/// The ext2 signature.
	signature: u16,
	/// The filesystem's state.
	fs_state: u16,
	/// The action to perform when an error is detected.
	error_action: u16,
	/// The minor version.
	minor_version: u16,
	/// The timestamp of the last consistency check.
	last_fsck_timestamp: u32,
	/// The interval between mandatory consistency checks.
	fsck_interval: u32,
	/// The id os the operating system from which the filesystem was created.
	os_id: u32,
	/// The major version.
	major_version: u32,
	/// The UID of the user that can use reserved blocks.
	uid_reserved: u16,
	/// The GID of the group that can use reserved blocks.
	gid_reserved: u16,

	// Extended superblock fields

	/// The first non reserved inode
	first_non_reserved_inode: u32,
	/// The size of the inode structure in bytes.
	inode_size: u16,
	/// The block group containing the superblock.
	superblock_group: u16,
	/// Optional features for the implementation to support.
	optional_features: u32,
	/// Required features for the implementation to support.
	required_features: u32,
	/// Required features for the implementation to support for writing.
	write_required_features: u32,
	/// The filesystem id.
	filesystem_id: [u8; 16],
	/// The volume name.
	volume_name: [u8; 16],
	/// The path the volume was last mounted to.
	last_mount_path: [u8; 64],
	/// Used compression algorithms.
	compression_algorithms: u32,
	/// The number of blocks to preallocate for files.
	files_preallocate_count: u8,
	/// The number of blocks to preallocate for directories.
	direactories_preallocate_count: u8,
	/// Unused.
	_unused: u16,
	/// The journal ID.
	journal_id: [u8; 16],
	/// The journal inode.
	journal_inode: u32,
	/// The journal device.
	journal_device: u32,
	/// The head of orphan inodes list.
	orphan_inode_head: u32,

	/// Structure padding.
	_padding: [u8; 788],
}

impl Superblock {
	/// Creates a new instance by reading from the given device.
	pub fn read(io: &mut dyn IO) -> Result<Self, Errno> {
		unsafe {
			read::<Self>(SUPERBLOCK_OFFSET, io)
		}
	}

	/// Tells whether the superblock is valid.
	pub fn is_valid(&self) -> bool {
		self.signature == EXT2_SIGNATURE
	}

	/// Returns the size of a block.
	pub fn get_block_size(&self) -> u32 {
		math::pow2(self.block_size_log + 10) as _
	}

	/// Returns the block offset of the Block Group Descriptor Table.
	pub fn get_bgdt_offset(&self) -> u64 {
		(SUPERBLOCK_OFFSET / self.get_block_size() as u64) + 1
	}

	/// Returns the number of block groups.
	fn get_block_groups_count(&self) -> u32 {
		self.total_blocks / self.blocks_per_group
	}

	/// Returns the size of a fragment.
	pub fn get_fragment_size(&self) -> usize {
		math::pow2(self.fragment_size_log + 10) as _
	}

	/// Returns the size of an inode.
	pub fn get_inode_size(&self) -> usize {
		if self.major_version >= 1 {
			self.inode_size as _
		} else {
			128
		}
	}

	/// Returns the first inode that isn't reserved.
	pub fn get_first_available_inode(&self) -> u32 {
		if self.major_version >= 1 {
			max(self.first_non_reserved_inode, inode::ROOT_DIRECTORY_INODE as u32 + 1)
		} else {
			10
		}
	}

	/// Searches in the given bitmap block `bitmap` for the first element that is not set.
	/// The function returns the index to the element. If every elements are set, the function
	/// returns None.
	fn search_bitmap_blk(bitmap: &[u8]) -> Option<u32> {
		for (i, b) in bitmap.iter().enumerate() {
			if *b == 0xff {
				continue;
			}

			for j in 0..8 {
				if (*b >> j) & 0b1 == 0 {
					return Some((i * 8 + j) as _);
				}
			}
		}

		None
	}

	/// Searches into a bitmap starting at block `start`.
	/// `io` is the I/O interface.
	/// `start` is the starting block.
	/// `size` is the number of entries.
	fn search_bitmap(&self, io: &mut dyn IO, start: u32, size: u32) -> Result<Option<u32>, Errno> {
		let blk_size = self.get_block_size();
		let mut buff = malloc::Alloc::<u8>::new_default(blk_size as _)?;
		let mut i = 0;

		while (i * (blk_size * 8) as u32) < size {
			let bitmap_blk_index = start + i;
			read_block(bitmap_blk_index as _, self, io, buff.as_slice_mut())?;

			if let Some(j) = Self::search_bitmap_blk(buff.as_slice()) {
				return Ok(Some(i * (blk_size * 8) as u32 + j));
			}

			i += 1;
		}

		Ok(None)
	}

	/// Changes the state of the given entry in the the given bitmap.
	/// `io` is the I/O interface.
	/// `start` is the starting block.
	/// `i` is the index of the entry to modify.
	/// `val` is the value to set the entry to.
	fn set_bitmap(&self, io: &mut dyn IO, start: u32, i: u32, val: bool) -> Result<(), Errno> {
		let blk_size = self.get_block_size();
		let mut buff = malloc::Alloc::<u8>::new_default(blk_size as _)?;

		let bitmap_blk_index = start + (i / (blk_size * 8) as u32);
		read_block(bitmap_blk_index as _, self, io, buff.as_slice_mut())?;

		let bitmap_byte_index = i / 8;
		let bitmap_bit_index = i % 8;
		if val {
			buff[bitmap_byte_index as usize] |= 1 << bitmap_bit_index;
		} else {
			buff[bitmap_byte_index as usize] &= !(1 << bitmap_bit_index);
		}

		write_block(bitmap_blk_index as _, self, io, buff.as_slice())
	}

	/// Returns the id of a free inode in the filesystem.
	/// `io` is the I/O interface.
	pub fn get_free_inode(&self, io: &mut dyn IO) -> Result<u32, Errno> {
		for i in 0..self.get_block_groups_count() {
			let bgd = BlockGroupDescriptor::read(i as _, self, io)?;
			if bgd.unallocated_inodes_number > 0 {
				if let Some(j) = self.search_bitmap(io, bgd.inode_usage_bitmap_addr,
					self.inodes_per_group)? {
					return Ok(i * self.inodes_per_group + j + 1);
				}
			}
		}

		Err(errno!(ENOSPC))
	}

	/// Marks the inode `inode` used on the filesystem.
	/// `io` is the I/O interface.
	/// `inode` is the inode number.
	/// `directory` tells whether the inode is allocated for a directory.
	/// If the inode is already marked as used, the behaviour is undefined.
	pub fn mark_inode_used(&mut self, io: &mut dyn IO, inode: u32, directory: bool)
		-> Result<(), Errno> {
		if inode > 0 {
			let group = (inode - 1) / self.inodes_per_group;
			let mut bgd = BlockGroupDescriptor::read(group, self, io)?;
			bgd.unallocated_inodes_number -= 1;
			if directory {
				bgd.directories_number += 1;
			}
			self.total_unallocated_inodes -= 1;

			let bitfield_index = (inode - 1) % self.inodes_per_group;
			self.set_bitmap(io, bgd.inode_usage_bitmap_addr, bitfield_index, true)?;

			bgd.write(group, self, io)?;
		}

		Ok(())
	}

	/// Marks the inode `inode` available on the filesystem.
	/// `io` is the I/O interface.
	/// `inode` is the inode number.
	/// `directory` tells whether the inode is allocated for a directory.
	/// If `inode` is zero, the function does nothing.
	/// If the inode is already marked as free, the behaviour is undefined.
	pub fn free_inode(&mut self, io: &mut dyn IO, inode: u32, directory: bool)
		-> Result<(), Errno> {
		if inode > 0 {
			let group = (inode - 1) / self.inodes_per_group;
			let mut bgd = BlockGroupDescriptor::read(group, self, io)?;
			bgd.unallocated_inodes_number += 1;
			if directory {
				bgd.directories_number -= 1;
			}
			self.total_unallocated_inodes += 1;

			let bitfield_index = (inode - 1) % self.inodes_per_group;
			self.set_bitmap(io, bgd.inode_usage_bitmap_addr, bitfield_index, false)?;

			bgd.write(group, self, io)?;
		}

		Ok(())
	}

	/// Returns the id of a free block in the filesystem.
	/// `io` is the I/O interface.
	pub fn get_free_block(&self, io: &mut dyn IO) -> Result<u32, Errno> {
		for i in 0..self.get_block_groups_count() {
			let bgd = BlockGroupDescriptor::read(i as _, self, io)?;
			if bgd.unallocated_blocks_number > 0 {
				if let Some(j) = self.search_bitmap(io, bgd.block_usage_bitmap_addr,
					self.blocks_per_group)? {
					let blk = i * self.blocks_per_group + j;
					debug_assert!((blk as u64) > 2);

					return Ok(blk);
				}
			}
		}

		Err(errno!(ENOSPC))
	}

	/// Marks the block `blk` used on the filesystem.
	/// `io` is the I/O interface.
	/// `blk` is the block number.
	/// If `blk` is zero, the function does nothing.
	pub fn mark_block_used(&mut self, io: &mut dyn IO, blk: u32) -> Result<(), Errno> {
		if blk > 0 {
			debug_assert!((blk as u64) > 2);

			let group = blk / self.blocks_per_group;
			let mut bgd = BlockGroupDescriptor::read(group, self, io)?;
			bgd.unallocated_blocks_number -= 1;
			self.total_unallocated_blocks -= 1;

			let bitfield_index = blk % self.blocks_per_group;
			self.set_bitmap(io, bgd.block_usage_bitmap_addr, bitfield_index, true)?;

			bgd.write(group, self, io)?;
		}

		Ok(())
	}

	/// Marks the block `blk` available on the filesystem.
	/// `io` is the I/O interface.
	/// `blk` is the block number.
	/// If `blk` is zero, the function does nothing.
	pub fn free_block(&mut self, io: &mut dyn IO, blk: u32) -> Result<(), Errno> {
		if blk > 0 {
			debug_assert!((blk as u64) > SUPERBLOCK_OFFSET);

			let group = blk / self.blocks_per_group;
			let mut bgd = BlockGroupDescriptor::read(group, self, io)?;
			bgd.unallocated_blocks_number += 1;
			self.total_unallocated_blocks += 1;

			let bitfield_index = blk % self.blocks_per_group;
			self.set_bitmap(io, bgd.block_usage_bitmap_addr, bitfield_index, false)?;

			bgd.write(group, self, io)?;
		}

		Ok(())
	}

	/// Writes the superblock on the device.
	pub fn write(&self, io: &mut dyn IO) -> Result<(), Errno> {
		write::<Self>(self, SUPERBLOCK_OFFSET, io)
	}
}

/// Structure representing a instance of the ext2 filesystem.
struct Ext2Fs {
	/// The path at which the filesystem is mounted.
	mountpath: Path,

	/// The filesystem's superblock.
	superblock: Superblock,

	/// Tells whether the filesystem is mounted in read-only.
	readonly: bool,
}

impl Ext2Fs {
	/// Creates a new instance.
	/// If the filesystem cannot be mounted, the function returns an Err.
	/// `mountpath` is the path on which the filesystem is mounted.
	/// `readonly` tells whether the filesystem is mounted in read-only.
	fn new(mut superblock: Superblock, io: &mut dyn IO, mountpath: Path, readonly: bool)
		-> Result<Self, Errno> {
		debug_assert!(superblock.is_valid());

		// Checking the filesystem doesn't require features that are not implemented by the driver
		if superblock.major_version >= 1 {
			// TODO Implement journal
			let unsupported_required_features = REQUIRED_FEATURE_COMPRESSION
				| REQUIRED_FEATURE_JOURNAL_REPLAY
				| REQUIRED_FEATURE_JOURNAL_DEVIXE;

			if superblock.required_features & unsupported_required_features != 0 {
				// TODO Log?
				return Err(errno!(EINVAL));
			}

			// TODO Implement
			let unsupported_write_features = WRITE_REQUIRED_DIRECTORY_BINARY_TREE;

			if !readonly && superblock.write_required_features & unsupported_write_features != 0 {
				// TODO Log?
				return Err(errno!(EROFS));
			}
		}

		let timestamp = time::get();
		if superblock.mount_count_since_fsck >= superblock.mount_count_before_fsck {
			return Err(errno!(EINVAL));
		}
		// TODO
		/*if timestamp >= superblock.last_fsck_timestamp + superblock.fsck_interval {
			return Err(errno::EINVAL);
		}*/

		superblock.mount_count_since_fsck += 1;

		// Setting the last mount path
		{
			let mountpath_str = mountpath.as_string()?;
			let mountpath_bytes = mountpath_str.as_bytes();

			let mut i = 0;
			while i < min(mountpath_bytes.len(), superblock.last_mount_path.len()) {
				superblock.last_mount_path[i] = mountpath_bytes[i];
				i += 1;
			}
			while i < superblock.last_mount_path.len() {
				superblock.last_mount_path[i] = 0;
				i += 1;
			}
		}

		// Setting the last mount timestamp
		if let Some(timestamp) = timestamp {
			superblock.last_mount_timestamp = timestamp as _;
		}

		superblock.write(io)?;

		Ok(Self {
			mountpath,

			superblock,

			readonly,
		})
	}
}

// TODO Update the write timestamp when the fs is written (take mount flags into account)
impl Filesystem for Ext2Fs {
	fn get_name(&self) -> &[u8] {
		b"ext2"
	}

	fn is_readonly(&self) -> bool {
		self.readonly
	}

	fn must_cache(&self) -> bool {
		true
	}

	fn get_root_inode(&self, _io: &mut dyn IO) -> Result<INode, Errno> {
		Ok(inode::ROOT_DIRECTORY_INODE as _)
	}

	fn get_inode(&mut self, io: &mut dyn IO, parent: Option<INode>, name: &String)
		-> Result<INode, Errno> {
		let parent_inode = parent.unwrap_or(inode::ROOT_DIRECTORY_INODE as _);

		// Getting the parent inode
		let parent = Ext2INode::read(parent_inode as _, &self.superblock, io)?;
		if parent.get_type() != FileType::Directory {
			return Err(errno!(ENOTDIR));
		}

		// Getting the entry with the given name
		if let Some(entry) = parent.get_directory_entry(name.as_bytes(), &self.superblock, io)? {
			Ok(entry.get_inode() as _)
		} else {
			Err(errno!(ENOENT))
		}
	}

	fn load_file(&mut self, io: &mut dyn IO, inode: INode, name: String) -> Result<File, Errno> {
		let inode_ = Ext2INode::read(inode as _, &self.superblock, io)?;
		let file_type = inode_.get_type();

		let file_content = match file_type {
			FileType::Regular => FileContent::Regular,

			FileType::Directory => {
				let mut entries = Vec::new();

				for res in inode_.iter_dirent(&self.superblock, io)?.unwrap() {
					let (_, entry) = res?;

					entries.push((
						entry.get_inode(),
						entry.get_type(&self.superblock),
						String::from(entry.get_name(&self.superblock))?,
					))?;
				}

<<<<<<< HEAD
				// Creating entries with types
				let mut final_entries = HashMap::new();
=======
				let mut final_entries = Vec::new();
>>>>>>> 502a48f1

				for (inode, entry_type, name) in entries {
					let entry_type = match entry_type {
						Some(entry_type) => entry_type,
						None => Ext2INode::read(inode, &self.superblock, io)?.get_type(),
					};

<<<<<<< HEAD
					let entry_type = entry_type.unwrap();
					final_entries.insert(name.failable_clone()?, DirEntry {
						inode: *inode as _,
						entry_type,
=======
					final_entries.push(DirEntry {
						inode: inode as _,
						entry_type,
						name,
>>>>>>> 502a48f1
					})?;
				}

				FileContent::Directory(final_entries)
			},

			FileType::Link => FileContent::Link(inode_.get_link(&self.superblock, io)?),

			FileType::Fifo => FileContent::Fifo,

			FileType::Socket => FileContent::Socket,

			FileType::BlockDevice => {
				let (major, minor) = inode_.get_device();

				FileContent::BlockDevice {
					major: major as _,
					minor: minor as _,
				}
			},

			FileType::CharDevice => {
				let (major, minor) = inode_.get_device();

				FileContent::CharDevice {
					major: major as _,
					minor: minor as _,
				}
			},
		};

		let file_location = FileLocation::new(self.mountpath.failable_clone()?, inode);
		let mut file = File::new(name, inode_.uid, inode_.gid, inode_.get_permissions(),
			file_location, file_content)?;
		file.set_hard_links_count(inode_.hard_links_count as _);
		file.set_blocks_count(inode_.used_sectors as _);
		file.set_size(inode_.get_size(&self.superblock));
		file.set_ctime(inode_.ctime as _);
		file.set_mtime(inode_.mtime as _);
		file.set_atime(inode_.atime as _);

		Ok(file)
	}

	fn add_file(&mut self, io: &mut dyn IO, parent_inode: INode, name: String, uid: Uid,
		gid: Gid, mode: Mode, content: FileContent) -> Result<File, Errno> {
		if self.readonly {
			return Err(errno!(EROFS));
		}

		let mut parent = Ext2INode::read(parent_inode as _, &self.superblock, io)?;

		// Checking the parent file is a directory
		if parent.get_type() != FileType::Directory {
			return Err(errno!(ENOTDIR));
		}

		// Checking if the file already exists
		if parent.get_directory_entry(name.as_bytes(), &self.superblock, io)?.is_some() {
			return Err(errno!(EEXIST));
		}

		let inode_index = self.superblock.get_free_inode(io)?;
		let location = FileLocation::new(self.mountpath.failable_clone()?, inode_index as _);

		// The file
		let file = File::new(name, uid, gid, mode, location, content)?;

		let mut inode = Ext2INode {
			mode: Ext2INode::get_file_mode(file.get_file_type(), mode),
			uid,
			size_low: 0,
			ctime: file.get_ctime() as _,
			mtime: file.get_mtime() as _,
			atime: file.get_atime() as _,
			dtime: 0,
			gid,
			hard_links_count: 1,
			used_sectors: 0,
			flags: 0,
			os_specific_0: 0,
			direct_block_ptrs: [0; inode::DIRECT_BLOCKS_COUNT as usize],
			singly_indirect_block_ptr: 0,
			doubly_indirect_block_ptr: 0,
			triply_indirect_block_ptr: 0,
			generation: 0,
			extended_attributes_block: 0,
			size_high: 0,
			fragment_addr: 0,
			os_specific_1: [0; 12],
		};

		match file.get_file_content() {
			FileContent::Link(target) => {
				inode.set_link(&mut self.superblock, io, target.as_bytes())?
			},

			FileContent::BlockDevice { major, minor }
				| FileContent::CharDevice { major, minor } => {
				if *major > (u8::MAX as u32) || *minor > (u8::MAX as u32) {
					return Err(errno!(ENODEV));
				}

				inode.set_device(*major as u8, *minor as u8);
			},

			_ => {},
		}

		// Adding `.` and `..` entries
		inode.add_dirent(&mut self.superblock, io, inode_index, &String::from(b".")?,
			FileType::Directory)?;
		inode.add_dirent(&mut self.superblock, io, parent_inode as _, &String::from(b"..")?,
			FileType::Directory)?;
		inode.hard_links_count += 1;
		parent.hard_links_count += 1;

		inode.write(inode_index, &self.superblock, io)?;
		let dir = file.get_file_type() == FileType::Directory;
		self.superblock.mark_inode_used(io, inode_index, dir)?;
		self.superblock.write(io)?;

		parent.add_dirent(&mut self.superblock, io, inode_index, file.get_name(),
			file.get_file_type())?;
		parent.write(parent_inode as _, &self.superblock, io)?;

		Ok(file)
	}

	fn add_link(&mut self, io: &mut dyn IO, parent_inode: INode, name: &String, inode: INode)
		-> Result<(), Errno> {
		if self.readonly {
			return Err(errno!(EROFS));
		}

		// Parent inode
		let mut parent = Ext2INode::read(parent_inode as _, &self.superblock, io)?;

		// Checking the parent file is a directory
		if parent.get_type() != FileType::Directory {
			return Err(errno!(ENOTDIR));
		}

		// The inode
		let mut inode_ = Ext2INode::read(inode as _, &self.superblock, io)?;
		inode_.hard_links_count += 1;
		inode_.write(inode as _, &self.superblock, io)?;

		// Writing directory entry
		parent.add_dirent(&mut self.superblock, io, inode as _, name, inode_.get_type())?;
		parent.write(parent_inode as _, &self.superblock, io)
	}

	fn update_inode(&mut self, io: &mut dyn IO, file: &File) -> Result<(), Errno> {
		if self.readonly {
			return Err(errno!(EROFS));
		}

		// The inode number
		let inode = file.get_location().get_inode();
		// The inode
		let mut inode_ = Ext2INode::read(inode as _, &self.superblock, io)?;

		// Changing file size if it has been truncated
		inode_.truncate(&mut self.superblock, io, file.get_size())?;

		// Updating file attributes
		inode_.uid = file.get_uid();
		inode_.gid = file.get_gid();
		inode_.set_permissions(file.get_mode());
		inode_.ctime = file.get_ctime() as _;
		inode_.mtime = file.get_mtime() as _;
		inode_.atime = file.get_atime() as _;
		inode_.write(inode as _, &self.superblock, io)
	}

	fn remove_file(&mut self, io: &mut dyn IO, parent_inode: INode, name: &String)
		-> Result<(), Errno> {
		if self.readonly {
			return Err(errno!(EROFS));
		}

		debug_assert!(parent_inode >= 1);

		if name.as_bytes() != b"." && name.as_bytes() != b".." {
			return Err(errno!(EINVAL));
		}

		// The parent inode
		let mut parent = Ext2INode::read(parent_inode as _, &self.superblock, io)?;

		// Checking the parent file is a directory
		if parent.get_type() != FileType::Directory {
			return Err(errno!(ENOTDIR));
		}

		// The inode number
		let inode = parent.get_directory_entry(name.as_bytes(), &self.superblock, io)?
			.ok_or_else(|| errno!(ENOENT))?.get_inode();
		// The inode
		let mut inode_ = Ext2INode::read(inode, &self.superblock, io)?;

		// If the inode is a directory, ensure it is empty
		if let Some(iter) = inode_.iter_dirent(&self.superblock, io)? {
			for res in iter {
				let (_, entry) = res?;
				let name = entry.get_name(&self.superblock);

				if name != b"." && name != b".." {
					return Err(errno!(ENOTEMPTY));
				}
			}
		}

		// Removing the directory entry
		parent.remove_dirent(&mut self.superblock, io, name)?;

		// Decrementing the hard links count
		inode_.hard_links_count -= 1;
		// If this is the last link, remove the inode
		if inode_.hard_links_count <= 0 {
			let timestamp = time::get().unwrap_or(0);
			inode_.dtime = timestamp as _;

			// Removing hard link for entry `..`
			parent.hard_links_count -= 1;
			parent.write(parent_inode as _, &self.superblock, io)?;

			inode_.free_content(&mut self.superblock, io)?;

			// Freeing inode
			self.superblock.free_inode(io, inode, inode_.get_type() == FileType::Directory)?;
			self.superblock.write(io)?;
		}

		// Writing the inode
		inode_.write(inode, &self.superblock, io)
	}

	fn read_node(&mut self, io: &mut dyn IO, inode: INode, off: u64, buf: &mut [u8])
		-> Result<u64, Errno> {
		debug_assert!(inode >= 1);

		let inode_ = Ext2INode::read(inode as _, &self.superblock, io)?;
		inode_.read_content(off, buf, &self.superblock, io)
	}

	fn write_node(&mut self, io: &mut dyn IO, inode: INode, off: u64, buf: &[u8])
		-> Result<(), Errno> {
		if self.readonly {
			return Err(errno!(EROFS));
		}

		debug_assert!(inode >= 1);

		let mut inode_ = Ext2INode::read(inode as _, &self.superblock, io)?;
		inode_.write_content(off, buf, &mut self.superblock, io)?;
		inode_.write(inode as _, &self.superblock, io)?;

		self.superblock.write(io)
	}
}

/// Structure representing the ext2 filesystem type.
pub struct Ext2FsType {}

impl FilesystemType for Ext2FsType {
	fn get_name(&self) -> &[u8] {
		b"ext2"
	}

	fn detect(&self, io: &mut dyn IO) -> Result<bool, Errno> {
		Ok(Superblock::read(io)?.is_valid())
	}

	fn create_filesystem(&self, io: &mut dyn IO) -> Result<Box<dyn Filesystem>, Errno> {
		let timestamp = time::get().unwrap_or(0);

		let blocks_count = (io.get_size() / DEFAULT_BLOCK_SIZE) as u32;
		let groups_count = blocks_count / DEFAULT_BLOCKS_PER_GROUP;

		let inodes_count = groups_count * DEFAULT_INODES_PER_GROUP;

		let block_usage_bitmap_size = math::ceil_division(DEFAULT_BLOCKS_PER_GROUP,
			(DEFAULT_BLOCK_SIZE * 8) as _);
		let inode_usage_bitmap_size = math::ceil_division(DEFAULT_INODES_PER_GROUP,
			(DEFAULT_BLOCK_SIZE * 8) as _);
		let inodes_table_size = math::ceil_division(DEFAULT_INODES_PER_GROUP
			* DEFAULT_INODE_SIZE as u32,
			(DEFAULT_BLOCK_SIZE * 8) as _);

		let mut superblock = Superblock {
			total_inodes: inodes_count,
			total_blocks: blocks_count,
			superuser_blocks: 0,
			total_unallocated_blocks: blocks_count,
			total_unallocated_inodes: inodes_count,
			superblock_block_number: (SUPERBLOCK_OFFSET / DEFAULT_BLOCK_SIZE) as _,
			block_size_log: (math::log2(DEFAULT_BLOCK_SIZE as usize) - 10) as _,
			fragment_size_log: 0,
			blocks_per_group: DEFAULT_BLOCKS_PER_GROUP,
			fragments_per_group: 0,
			inodes_per_group: DEFAULT_INODES_PER_GROUP,
			last_mount_timestamp: timestamp as _,
			last_write_timestamp: timestamp as _,
			mount_count_since_fsck: 0,
			mount_count_before_fsck: DEFAULT_MOUNT_COUNT_BEFORE_FSCK,
			signature: EXT2_SIGNATURE,
			fs_state: FS_STATE_CLEAN,
			error_action: ERR_ACTION_READ_ONLY,
			minor_version: DEFAULT_MINOR,
			last_fsck_timestamp: timestamp as _,
			fsck_interval: DEFAULT_FSCK_INTERVAL,
			os_id: 0xdeadbeef,
			major_version: DEFAULT_MAJOR,
			uid_reserved: 0,
			gid_reserved: 0,

			first_non_reserved_inode: 11,
			inode_size: DEFAULT_INODE_SIZE,
			superblock_group: ((SUPERBLOCK_OFFSET / DEFAULT_BLOCK_SIZE) as u32
				/ DEFAULT_BLOCKS_PER_GROUP) as _,
			optional_features: 0,
			required_features: 0,
			write_required_features: WRITE_REQUIRED_64_BITS,
			filesystem_id: [0; 16], // TODO
			volume_name: [0; 16], // TODO
			last_mount_path: [0; 64], // TODO
			compression_algorithms: 0,
			files_preallocate_count: 0,
			direactories_preallocate_count: 0,
			_unused: 0,
			journal_id: [0; 16], // TODO
			journal_inode: 0, // TODO
			journal_device: 0, // TODO
			orphan_inode_head: 0, // TODO

			_padding: [0; 788],
		};
		superblock.write(io)?;

		let blk_size = superblock.get_block_size() as u32;
		let bgdt_offset = superblock.get_bgdt_offset();
		let bgdt_size = math::ceil_division(groups_count
			* size_of::<BlockGroupDescriptor>() as u32, blk_size);
		let bgdt_end = bgdt_offset + bgdt_size as u64;

		for i in 0..groups_count {
			let metadata_off = max(i * DEFAULT_BLOCKS_PER_GROUP, bgdt_end as u32);
			let metadata_size = block_usage_bitmap_size + inode_usage_bitmap_size
				+ inodes_table_size;
			debug_assert!(bgdt_end + metadata_size as u64 <= DEFAULT_BLOCKS_PER_GROUP as u64);

			let block_usage_bitmap_addr = metadata_off;
			let inode_usage_bitmap_addr = metadata_off + block_usage_bitmap_size;
			let inode_table_start_addr = metadata_off + block_usage_bitmap_size
				+ inode_usage_bitmap_size;

			let bgd = BlockGroupDescriptor {
				block_usage_bitmap_addr,
				inode_usage_bitmap_addr,
				inode_table_start_addr,
				unallocated_blocks_number: DEFAULT_BLOCKS_PER_GROUP as _,
				unallocated_inodes_number: DEFAULT_INODES_PER_GROUP as _,
				directories_number: 0,

				_padding: [0; 14],
			};
			bgd.write(i, &superblock, io)?;
		}

		superblock.mark_block_used(io, 0)?;

		let superblock_blk_offset = SUPERBLOCK_OFFSET as u32 / blk_size;
		superblock.mark_block_used(io, superblock_blk_offset)?;

		let bgdt_size = size_of::<BlockGroupDescriptor>() as u32 * groups_count;
		let bgdt_blk_count = math::ceil_division(bgdt_size, blk_size);
		for j in 0..bgdt_blk_count {
			let blk = bgdt_offset + j as u64;
			superblock.mark_block_used(io, blk as _)?;
		}

		for i in 0..groups_count {
			let bgd = BlockGroupDescriptor::read(i, &superblock, io)?;

			for j in 0..block_usage_bitmap_size {
				let blk = bgd.block_usage_bitmap_addr + j;
				superblock.mark_block_used(io, blk)?;
			}

			for j in 0..inode_usage_bitmap_size {
				let inode = bgd.inode_usage_bitmap_addr + j;
				superblock.mark_block_used(io, inode)?;
			}

			for j in 0..inodes_table_size {
				let blk = bgd.inode_table_start_addr + j;
				superblock.mark_block_used(io, blk)?;
			}
		}

		for i in 1..superblock.get_first_available_inode() {
			let is_dir = i == inode::ROOT_DIRECTORY_INODE;
			superblock.mark_inode_used(io, i, is_dir)?;
		}

		let root_dir = Ext2INode {
			mode: inode::INODE_TYPE_DIRECTORY | inode::ROOT_DIRECTORY_DEFAULT_MODE,
			uid: 0,
			size_low: 0,
			ctime: timestamp as _,
			mtime: timestamp as _,
			atime: timestamp as _,
			dtime: 0,
			gid: 0,
			hard_links_count: 1,
			used_sectors: 0,
			flags: 0,
			os_specific_0: 0,
			direct_block_ptrs: [0; inode::DIRECT_BLOCKS_COUNT as usize],
			singly_indirect_block_ptr: 0,
			doubly_indirect_block_ptr: 0,
			triply_indirect_block_ptr: 0,
			generation: 0,
			extended_attributes_block: 0,
			size_high: 0,
			fragment_addr: 0,
			os_specific_1: [0; 12],
		};
		root_dir.write(inode::ROOT_DIRECTORY_INODE, &superblock, io)?;

		let fs = Ext2Fs::new(superblock, io, Path::root(), true)?;
		Ok(Box::new(fs)?)
	}

	fn load_filesystem(&self, io: &mut dyn IO, mountpath: Path, readonly: bool)
		-> Result<Box<dyn Filesystem>, Errno> {
		let superblock = Superblock::read(io)?;
		let fs = Ext2Fs::new(superblock, io, mountpath, readonly)?;

		Ok(Box::new(fs)? as _)
	}
}<|MERGE_RESOLUTION|>--- conflicted
+++ resolved
@@ -680,12 +680,8 @@
 					))?;
 				}
 
-<<<<<<< HEAD
 				// Creating entries with types
 				let mut final_entries = HashMap::new();
-=======
-				let mut final_entries = Vec::new();
->>>>>>> 502a48f1
 
 				for (inode, entry_type, name) in entries {
 					let entry_type = match entry_type {
@@ -693,17 +689,9 @@
 						None => Ext2INode::read(inode, &self.superblock, io)?.get_type(),
 					};
 
-<<<<<<< HEAD
-					let entry_type = entry_type.unwrap();
 					final_entries.insert(name.failable_clone()?, DirEntry {
-						inode: *inode as _,
-						entry_type,
-=======
-					final_entries.push(DirEntry {
 						inode: inode as _,
 						entry_type,
-						name,
->>>>>>> 502a48f1
 					})?;
 				}
 
