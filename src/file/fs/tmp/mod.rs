/*
 * Copyright 2024 Luc Lenôtre
 *
 * This file is part of Maestro.
 *
 * Maestro is free software: you can redistribute it and/or modify it under the
 * terms of the GNU General Public License as published by the Free Software
 * Foundation, either version 3 of the License, or (at your option) any later
 * version.
 *
 * Maestro is distributed in the hope that it will be useful, but WITHOUT ANY
 * WARRANTY; without even the implied warranty of MERCHANTABILITY or FITNESS FOR
 * A PARTICULAR PURPOSE. See the GNU General Public License for more details.
 *
 * You should have received a copy of the GNU General Public License along with
 * Maestro. If not, see <https://www.gnu.org/licenses/>.
 */

//! Tmpfs (Temporary file system) is, as its name states a temporary filesystem.
//!
//! The files are stored on the kernel's memory and thus are removed when the
//! filesystem is unmounted.

mod node;

use super::{
	kernfs::{node::KernFSNode, KernFS},
	Filesystem, FilesystemType,
};
use crate::{
	errno,
	errno::EResult,
	file::{
		fs::{kernfs::node::DummyKernFSNode, Statfs},
		path::PathBuf,
		perm::{Gid, Uid},
		Errno, File, FileContent, INode, Mode,
	},
	util::{
		boxed::Box,
<<<<<<< HEAD
		collections::{hashmap::HashMap, string::String},
=======
		container::{hashmap::HashMap, string::String},
>>>>>>> 7c2af772
		io::IO,
		lock::Mutex,
		ptr::arc::Arc,
	},
};
use core::mem::size_of;
use node::TmpFSRegular;

/// The default maximum amount of memory the filesystem can use in bytes.
const DEFAULT_MAX_SIZE: usize = 512 * 1024 * 1024;

/// Returns the size in bytes used by the given node `node`.
fn get_used_size<N: KernFSNode>(node: &N) -> usize {
	size_of::<N>() + node.get_size() as usize
}

/// A temporary file system.
///
/// On the inside, the tmpfs works using a kernfs.
#[derive(Debug)]
pub struct TmpFS {
	/// The maximum amount of memory in bytes the filesystem can use.
	max_size: usize,
	/// The currently used amount of memory in bytes.
	size: usize,

	/// The kernfs.
	fs: KernFS,
}

impl TmpFS {
	/// Creates a new instance.
	///
	/// Arguments:
	/// - `max_size` is the maximum amount of memory the filesystem can use in bytes.
	/// - `readonly` tells whether the filesystem is readonly.
	pub fn new(max_size: usize, readonly: bool) -> Result<Self, Errno> {
		let mut fs = Self {
			max_size,
			size: 0,

			fs: KernFS::new(b"tmpfs".try_into()?, readonly)?,
		};

		// Adding the root node
		let root_node = DummyKernFSNode::new(0o777, 0, 0, FileContent::Directory(HashMap::new()));
		fs.update_size(get_used_size(&root_node) as _, |fs| {
			fs.fs.set_root(Box::new(root_node)?)?;
			Ok(())
		})?;

		Ok(fs)
	}

	/// Executes the given function `f`.
	///
	/// On success, the function adds `s` to the total size of the filesystem.
	///
	/// If `f` fails, the function doesn't change the total size and returns the
	/// error.
	///
	/// If the new total size is too large, `f` is not executed and the
	/// function returns an error.
	fn update_size<F: FnOnce(&mut Self) -> Result<(), Errno>>(
		&mut self,
		s: isize,
		f: F,
	) -> Result<(), Errno> {
		if s < 0 {
			f(self)?;

			if self.size < (-s as usize) {
				// If the result would underflow, set the total to zero
				self.size = 0;
			} else {
				self.size -= -s as usize;
			}

			Ok(())
		} else if self.size + (s as usize) < self.max_size {
			f(self)?;

			self.size += s as usize;
			Ok(())
		} else {
			Err(errno!(ENOSPC))
		}
	}
}

impl Filesystem for TmpFS {
	fn get_name(&self) -> &[u8] {
		self.fs.get_name()
	}

	fn is_readonly(&self) -> bool {
		self.fs.is_readonly()
	}

	fn use_cache(&self) -> bool {
		self.fs.use_cache()
	}

	fn get_root_inode(&self) -> INode {
		self.fs.get_root_inode()
	}

	fn get_stat(&self, io: &mut dyn IO) -> Result<Statfs, Errno> {
		self.fs.get_stat(io)
	}

	fn get_inode(
		&mut self,
		io: &mut dyn IO,
		parent: Option<INode>,
		name: &[u8],
	) -> Result<INode, Errno> {
		self.fs.get_inode(io, parent, name)
	}

	fn load_file(&mut self, io: &mut dyn IO, inode: INode, name: String) -> Result<File, Errno> {
		self.fs.load_file(io, inode, name)
	}

	fn add_file(
		&mut self,
		io: &mut dyn IO,
		parent_inode: INode,
		name: String,
		uid: Uid,
		gid: Gid,
		mode: Mode,
		content: FileContent,
	) -> Result<File, Errno> {
		// TODO Update fs's size

		match content {
			FileContent::Regular => {
				let node = TmpFSRegular::new(mode, uid, gid);
				self.fs.add_file_inner(parent_inode, node, name)
			}

			_ => self
				.fs
				.add_file(io, parent_inode, name, uid, gid, mode, content),
		}
	}

	fn add_link(
		&mut self,
		io: &mut dyn IO,
		parent_inode: INode,
		name: &[u8],
		inode: INode,
	) -> Result<(), Errno> {
		// TODO Update fs's size
		self.fs.add_link(io, parent_inode, name, inode)
	}

	fn update_inode(&mut self, io: &mut dyn IO, file: &File) -> Result<(), Errno> {
		// TODO Update fs's size
		self.fs.update_inode(io, file)
	}

	fn remove_file(
		&mut self,
		io: &mut dyn IO,
		parent_inode: INode,
		name: &[u8],
	) -> EResult<(u16, INode)> {
		// TODO Update fs's size
		self.fs.remove_file(io, parent_inode, name)
	}

	fn read_node(
		&mut self,
		io: &mut dyn IO,
		inode: INode,
		off: u64,
		buf: &mut [u8],
	) -> Result<u64, Errno> {
		self.fs.read_node(io, inode, off, buf)
	}

	fn write_node(
		&mut self,
		io: &mut dyn IO,
		inode: INode,
		off: u64,
		buf: &[u8],
	) -> Result<(), Errno> {
		// TODO Update fs's size
		self.fs.write_node(io, inode, off, buf)
	}
}

/// Structure representing the tmpfs file system type.
pub struct TmpFsType {}

impl FilesystemType for TmpFsType {
	fn get_name(&self) -> &'static [u8] {
		b"tmpfs"
	}

	fn detect(&self, _io: &mut dyn IO) -> EResult<bool> {
		Ok(false)
	}

	fn load_filesystem(
		&self,
		_io: &mut dyn IO,
		_mountpath: PathBuf,
		readonly: bool,
	) -> EResult<Arc<Mutex<dyn Filesystem>>> {
		Ok(Arc::new(Mutex::new(TmpFS::new(
			DEFAULT_MAX_SIZE,
			readonly,
		)?))?)
	}
}<|MERGE_RESOLUTION|>--- conflicted
+++ resolved
@@ -38,11 +38,7 @@
 	},
 	util::{
 		boxed::Box,
-<<<<<<< HEAD
 		collections::{hashmap::HashMap, string::String},
-=======
-		container::{hashmap::HashMap, string::String},
->>>>>>> 7c2af772
 		io::IO,
 		lock::Mutex,
 		ptr::arc::Arc,
