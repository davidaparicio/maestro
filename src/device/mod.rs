/*
 * Copyright 2024 Luc Lenôtre
 *
 * This file is part of Maestro.
 *
 * Maestro is free software: you can redistribute it and/or modify it under the
 * terms of the GNU General Public License as published by the Free Software
 * Foundation, either version 3 of the License, or (at your option) any later
 * version.
 *
 * Maestro is distributed in the hope that it will be useful, but WITHOUT ANY
 * WARRANTY; without even the implied warranty of MERCHANTABILITY or FITNESS FOR
 * A PARTICULAR PURPOSE. See the GNU General Public License for more details.
 *
 * You should have received a copy of the GNU General Public License along with
 * Maestro. If not, see <https://www.gnu.org/licenses/>.
 */

//! Devices, buses and peripherals implementation.
//!
//! A device file is an interface with a device of the system, which can be
//! internal or external, or even virtual such as a TTY.
//!
//! Since files management requires devices to be initialized in order to access filesystems, the
//! system first needs to initialize devices. However, at that stage, device files cannot be
//! created.
//!
//! Thus, devices are initialized in stages:
//! - **stage 1**: files management is not yet initialized, which means device files are not
//! created when devices are registered
//! - **stage 2**: files management is initialized, device files can be created. When switching to
//! that stage, the files of all device that are already registered are created

pub mod bar;
pub mod bus;
pub mod default;
pub mod driver;
pub mod id;
pub mod keyboard;
pub mod manager;
pub mod serial;
pub mod storage;
pub mod tty;

use crate::{
	device::manager::DeviceManager,
	errno::{AllocResult, CollectResult, EResult, Errno},
	file,
	file::{
		path::{Path, PathBuf},
		perm::AccessProfile,
		vfs,
		vfs::{ResolutionSettings, Resolved},
		FileContent, Mode,
	},
	process::{mem_space::MemSpace, Process},
	syscall::ioctl,
	util::{
		boxed::Box,
<<<<<<< HEAD
		collections::{hashmap::HashMap, vec::Vec},
=======
		container::{hashmap::HashMap, vec::Vec},
>>>>>>> 7c2af772
		io::IO,
		lock::{IntMutex, Mutex},
		ptr::arc::Arc,
		TryClone,
	},
};
use core::{ffi::c_void, fmt};
use keyboard::KeyboardManager;
use storage::StorageManager;

/// Enumeration representing the type of the device.
#[derive(Copy, Clone, Debug, Eq, Hash, PartialEq)]
pub enum DeviceType {
	/// A block device.
	Block,
	/// A char device.
	Char,
}

impl fmt::Display for DeviceType {
	fn fmt(&self, fmt: &mut fmt::Formatter) -> Result<(), fmt::Error> {
		match self {
			Self::Block => write!(fmt, "Block"),
			Self::Char => write!(fmt, "Char"),
		}
	}
}

/// A structure grouping a device type, a device major and a device minor, which acts as a unique
/// ID.
#[derive(Clone, Eq, Hash, PartialEq)]
pub struct DeviceID {
	/// The type of the device.
	pub type_: DeviceType,
	/// The major number.
	pub major: u32,
	/// The minor number.
	pub minor: u32,
}

impl DeviceID {
	/// Returns the device number.
	pub fn get_device_number(&self) -> u64 {
		id::makedev(self.major, self.minor)
	}

	/// Returns the file content associated with the current ID.
	pub fn to_file_content(&self) -> FileContent {
		match self.type_ {
			DeviceType::Block => FileContent::BlockDevice {
				major: self.major,
				minor: self.minor,
			},
			DeviceType::Char => FileContent::CharDevice {
				major: self.major,
				minor: self.minor,
			},
		}
	}
}

/// Trait providing a interface for device I/O.
pub trait DeviceHandle: IO {
	/// Performs an ioctl operation on the device.
	///
	/// Arguments:
	/// - `mem_space` is the memory space on which pointers are to be
	/// dereferenced.
	/// - `request` is the ID of the request to perform.
	/// - `argp` is a pointer to the argument.
	fn ioctl(
		&mut self,
		mem_space: Arc<IntMutex<MemSpace>>,
		request: ioctl::Request,
		argp: *const c_void,
	) -> Result<u32, Errno>;

	/// Adds the given process to the list of processes waiting on the device.
	///
	/// The function sets the state of the process to `Sleeping`.
	/// When the event occurs, the process will be woken up.
	///
	/// `mask` is the mask of poll event to wait for.
	///
	/// If the device cannot block, the function does nothing.
	fn add_waiting_process(&mut self, _proc: &mut Process, _mask: u32) -> Result<(), Errno> {
		Ok(())
	}
}

/// Structure representing a device, either a block device or a char device.
///
/// Each device has a major and a minor number.
pub struct Device {
	/// The device's ID.
	id: DeviceID,

	/// The path to the device file.
	path: PathBuf,
	/// The file's mode.
	mode: Mode,

	/// The object handling the device I/O.
	handle: Box<dyn DeviceHandle>,
}

impl Device {
	// TODO accept both `&'static Path` and `PathBuf`?
	/// Creates a new instance.
	///
	/// Arguments:
	/// - `id` is the device's ID.
	/// - `path` is the path to the device's file.
	/// - `mode` is the set of permissions associated with the device's file.
	/// - `handle` is the handle for I/O operations.
	pub fn new<H: 'static + DeviceHandle>(
		id: DeviceID,
		path: PathBuf,
		mode: Mode,
		handle: H,
	) -> Result<Self, Errno> {
		Ok(Self {
			id,

			path,
			mode,

			handle: Box::new(handle)?,
		})
	}

	/// Returns the device ID.
	#[inline]
	pub fn get_id(&self) -> &DeviceID {
		&self.id
	}

	/// Returns the path to the device file.
	#[inline]
	pub fn get_path(&self) -> &Path {
		&self.path
	}

	/// Returns the device file's mode.
	#[inline]
	pub fn get_mode(&self) -> Mode {
		self.mode
	}

	/// Returns the handle of the device for I/O operations.
	#[inline]
	pub fn get_handle(&mut self) -> &mut dyn DeviceHandle {
		self.handle.as_mut()
	}

	/// Creates a device file.
	///
	/// Arguments:
	/// - `id` is the ID of the device.
	/// - `path` is the path of the device file.
	/// - `mode` is the permissions of the device file.
	///
	/// If the file already exist, the function does nothing.
	///
	/// The function takes a mutex guard because it needs to unlock the device
	/// in order to create the file without a deadlock since the VFS accesses a device to write on
	/// the filesystem.
	pub fn create_file(id: &DeviceID, path: &Path, mode: Mode) -> EResult<()> {
		// Create the parent directory in which the device file is located
		let parent_path = path.parent().unwrap_or(Path::root());
		file::util::create_dirs(parent_path)?;

		// Resolve path
		let resolved = vfs::resolve_path(
			path,
			&ResolutionSettings {
				create: true,
				..ResolutionSettings::kernel_follow()
			},
		)?;
		match resolved {
			Resolved::Creatable {
				parent,
				name,
			} => {
				let mut parent = parent.lock();
				let name = name.try_into()?;
				// Create the device file
				vfs::create_file(
					&mut parent,
					name,
					&AccessProfile::KERNEL,
					mode,
					id.to_file_content(),
				)?;
				Ok(())
			}
			// The file exists, do nothing
			Resolved::Found(_) => Ok(()),
		}
	}

	/// If exists, removes the device file.
	///
	/// If the file doesn't exist, the function does nothing.
	pub fn remove_file(&mut self) -> EResult<()> {
		vfs::remove_file_from_path(&self.path, &ResolutionSettings::kernel_follow())
	}
}

impl IO for Device {
	fn get_size(&self) -> u64 {
		self.handle.get_size()
	}

	fn read(&mut self, offset: u64, buff: &mut [u8]) -> Result<(u64, bool), Errno> {
		self.handle.read(offset, buff)
	}

	fn write(&mut self, offset: u64, buff: &[u8]) -> Result<u64, Errno> {
		self.handle.write(offset, buff)
	}

	fn poll(&mut self, mask: u32) -> Result<u32, Errno> {
		self.handle.poll(mask)
	}
}

impl Drop for Device {
	fn drop(&mut self) {
		if let Err(_e) = self.remove_file() {
			// TODO Log the error
		}
	}
}

/// The list of registered devices.
static DEVICES: Mutex<HashMap<DeviceID, Arc<Mutex<Device>>>> = Mutex::new(HashMap::new());

/// Registers the given device.
///
/// If the device ID is already used, the function fails.
///
/// If files management is initialized, the function creates the associated device file.
pub fn register(device: Device) -> Result<(), Errno> {
	let id = device.id.clone();
	let path = device.get_path().to_path_buf()?;
	let mode = device.get_mode();

	// Insert
	{
		let dev_mutex = Arc::new(Mutex::new(device))?;
		let mut devs = DEVICES.lock();
		devs.insert(id.clone(), dev_mutex.clone())?;
	}

	// Create file if files management has been initialized
	if file::is_init() {
		Device::create_file(&id, &path, mode)?;
	}

	Ok(())
}

/// Unregisters the device with the given ID.
///
/// If the device doesn't exist, the function does nothing.
///
/// If files management is initialized, the function removes the associated device file.
pub fn unregister(id: &DeviceID) -> Result<(), Errno> {
	let dev_mutex = {
		let mut devs = DEVICES.lock();
		devs.remove(id)
	};

	if let Some(dev_mutex) = dev_mutex {
		// Remove file
		let mut dev = dev_mutex.lock();
		dev.remove_file()?;
	}

	Ok(())
}

/// Returns a mutable reference to the device with the given ID.
///
/// If the device doesn't exist, the function returns `None`.
pub fn get(id: &DeviceID) -> Option<Arc<Mutex<Device>>> {
	let devs = DEVICES.lock();
	devs.get(id).cloned()
}

/// Initializes devices management.
pub(crate) fn init() -> Result<(), Errno> {
	let keyboard_manager = KeyboardManager::new();
	manager::register(keyboard_manager)?;

	let storage_manager = StorageManager::new()?;
	manager::register(storage_manager)?;

	bus::detect()?;

	// Testing disk I/O (if enabled)
	#[cfg(config_debug_storage_test)]
	{
		let storage_manager_mutex = manager::get::<StorageManager>().unwrap();
		let mut storage_manager = storage_manager_mutex.lock();
		(&mut *storage_manager as &mut dyn core::any::Any)
			.downcast_mut::<StorageManager>()
			.unwrap()
			.test();
	}

	Ok(())
}

/// Switches to stage 2, creating device files of devices that are already registered.
///
/// This function must be used only once at boot, after files management has been initialized.
pub(crate) fn stage2() -> EResult<()> {
	default::create().unwrap_or_else(|e| panic!("Failed to create default devices! ({e})"));

	// Collecting all data to create device files is necessary to avoid a deadlock, because disk
	// accesses require locking the filesystem's device
	let devs_info = {
		let devs = DEVICES.lock();
		devs.iter()
			.map(|(id, dev)| {
				let dev = dev.lock();
				Ok((id.clone(), dev.path.try_clone()?, dev.mode))
			})
			.collect::<AllocResult<CollectResult<Vec<_>>>>()?
			.0?
	};
	for (id, path, mode) in devs_info {
		Device::create_file(&id, &path, mode)?;
	}

	Ok(())
}<|MERGE_RESOLUTION|>--- conflicted
+++ resolved
@@ -57,11 +57,7 @@
 	syscall::ioctl,
 	util::{
 		boxed::Box,
-<<<<<<< HEAD
 		collections::{hashmap::HashMap, vec::Vec},
-=======
-		container::{hashmap::HashMap, vec::Vec},
->>>>>>> 7c2af772
 		io::IO,
 		lock::{IntMutex, Mutex},
 		ptr::arc::Arc,
