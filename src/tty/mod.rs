/*
 * Copyright 2024 Luc Lenôtre
 *
 * This file is part of Maestro.
 *
 * Maestro is free software: you can redistribute it and/or modify it under the
 * terms of the GNU General Public License as published by the Free Software
 * Foundation, either version 3 of the License, or (at your option) any later
 * version.
 *
 * Maestro is distributed in the hope that it will be useful, but WITHOUT ANY
 * WARRANTY; without even the implied warranty of MERCHANTABILITY or FITNESS FOR
 * A PARTICULAR PURPOSE. See the GNU General Public License for more details.
 *
 * You should have received a copy of the GNU General Public License along with
 * Maestro. If not, see <https://www.gnu.org/licenses/>.
 */

//! The TeleTypeWriter (TTY) is an electromechanical device that was used in the
//! past to send and receive typed messages through a communication channel.
//!
//! This module implements line discipline for TTYs.
//!
//! At startup, the kernel has one TTY: the init TTY, which is stored separately
//! because at the time of creation, memory management isn't initialized yet.

mod ansi;
pub mod termios;
pub mod vga;

use crate::{
	device::serial,
	errno::Errno,
	file::blocking::BlockHandler,
	memory::vmem,
	process::{pid::Pid, signal::Signal, Process},
	tty::termios::Termios,
	util,
	util::{
<<<<<<< HEAD
		collections::vec::Vec,
=======
		container::vec::Vec,
>>>>>>> 7c2af772
		io,
		lock::{IntMutex, MutexGuard},
		ptr::arc::Arc,
	},
};
use core::{cmp::*, intrinsics::size_of, mem::MaybeUninit, ptr, slice};

/// The number of history lines for one TTY.
const HISTORY_LINES: vga::Pos = 128;
/// The number of characters a TTY can store.
const HISTORY_SIZE: usize = (vga::WIDTH as usize) * (HISTORY_LINES as usize);

/// An empty character.
const EMPTY_CHAR: vga::Char = (vga::DEFAULT_COLOR as vga::Char) << 8;

/// The size of a tabulation in space-equivalent.
const TAB_SIZE: usize = 4;

/// The maximum number of characters in the input buffer of a TTY.
const INPUT_MAX: usize = 4096;

/// The frequency of the bell in Hz.
const BELL_FREQUENCY: u32 = 2000;
/// The duraction of the bell in ms.
const BELL_DURATION: u32 = 500;

// TODO Implement character size mask
// TODO Full implement serial

/// Structure representing a window size for a terminal.
#[repr(C)]
#[derive(Clone)]
pub struct WinSize {
	/// The number of rows.
	pub ws_row: u16,
	/// The number of columns.
	pub ws_col: u16,
	/// The width of the window in pixels.
	pub ws_xpixel: u16,
	/// The height of the window in pixels.
	pub ws_ypixel: u16,
}

/// Returns the position of the cursor in the history array from `x` and `y`
/// position.
fn get_history_offset(x: vga::Pos, y: vga::Pos) -> usize {
	let off = (y * vga::WIDTH + x) as usize;
	debug_assert!(off < HISTORY_SIZE);
	off
}

/// Returns the position of a tab character for the given cursor X position.
fn get_tab_size(cursor_x: vga::Pos) -> usize {
	TAB_SIZE - ((cursor_x as usize) % TAB_SIZE)
}

// TODO Use the values in winsize
/// Structure representing a TTY.
pub struct TTY {
	/// The id of the TTY. If `None`, the TTY is the init TTY.
	id: Option<usize>,

	/// The X position of the cursor in the history
	cursor_x: vga::Pos,
	/// The Y position of the cursor in the history
	cursor_y: vga::Pos,
	/// Tells whether the cursor is currently visible on screen.
	cursor_visible: bool,

	/// The Y position of the screen in the history
	screen_y: vga::Pos,

	/// The current color for the text to be written
	current_color: vga::Color,

	/// The content of the TTY's history
	history: [vga::Char; HISTORY_SIZE],
	/// Tells whether TTY updates are enabled or not
	update: bool,

	/// The buffer containing characters from TTY input.
	input_buffer: [u8; INPUT_MAX],
	/// The current size of the input buffer.
	input_size: usize,
	/// The size of the data available to be read from the TTY.
	available_size: usize,

	/// The ANSI escape codes buffer.
	ansi_buffer: ansi::ANSIBuffer,

	/// Terminal IO settings.
	termios: Termios,

	/// The current foreground Program Group ID.
	pgrp: Pid,

	/// The size of the TTY.
	winsize: WinSize,

	/// The TTY's block handler.
	block_handler: BlockHandler,
}

/// The initialization TTY.
static mut INIT_TTY: MaybeUninit<IntMutex<TTY>> = MaybeUninit::uninit();

/// The list of every TTYs except the init TTY.
static TTYS: IntMutex<Vec<Arc<IntMutex<TTY>>>> = IntMutex::new(Vec::new());

/// The current TTY being displayed on screen. If `None`, the init TTY is being
/// displayed.
static CURRENT_TTY: IntMutex<Option<usize>> = IntMutex::new(None);

/// Enumeration of the different type of handles for a TTY.
///
/// Because the initial TTY is created while memory allocation isn't available
/// yet, the kernel cannot use shared pointer. So we need different ways to lock the TTY.
#[derive(Clone)]
pub enum TTYHandle {
	/// Handle to the init TTY.
	Init(&'static IntMutex<TTY>),
	/// Handle to a normal TTY.
	Normal(Arc<IntMutex<TTY>>),
}

impl<'a> TTYHandle {
	/// Locks the handle's mutex and returns a guard to the TTY.
	pub fn lock(&'a self) -> MutexGuard<'a, TTY, false> {
		match self {
			Self::Init(m) => m.lock(),
			Self::Normal(m) => m.lock(),
		}
	}
}

/// Returns a mutable reference to the TTY with identifier `id`.
///
/// If `id` is `None`, the function returns the init TTY.
///
/// If the id doesn't exist, the function returns `None`.
pub fn get(id: Option<usize>) -> Option<TTYHandle> {
	if let Some(id) = id {
		let ttys = TTYS.lock();

		if id < ttys.len() {
			Some(TTYHandle::Normal(ttys[id].clone()))
		} else {
			None
		}
	} else {
		unsafe { Some(TTYHandle::Init(INIT_TTY.assume_init_ref())) }
	}
}

/// Returns a reference to the current TTY.
///
/// If the current TTY doesn't exist, the function returns `None`.
pub fn current() -> Option<TTYHandle> {
	get(*CURRENT_TTY.lock())
}

/// Initializes the init TTY.
pub(crate) fn init() {
	let init_tty_mutex = get(None).unwrap();
	let mut init_tty = init_tty_mutex.lock();

	init_tty.init(None);
	init_tty.show();
}

/// Switches to TTY with id `id`.
///
/// If `id` is `None`, the init TTY is used.
///
/// If the TTY doesn't exist, the function does nothing.
pub fn switch(id: Option<usize>) {
	if let Some(tty) = get(id) {
		*CURRENT_TTY.lock() = id;
		tty.lock().show();
	}
}

impl TTY {
	/// Creates a new TTY.
	///
	/// `id` is the ID of the TTY.
	pub fn init(&mut self, id: Option<usize>) {
		// FIXME: this function is full of garbage
		unsafe {
			let slice = slice::from_raw_parts_mut(self as *mut _ as *mut u8, size_of::<Self>());
			slice.fill(0);
		}

		self.id = id;
		self.cursor_x = 0;
		self.cursor_y = 0;
		self.cursor_visible = true;

		self.screen_y = 0;

		self.current_color = vga::DEFAULT_COLOR;

		self.history = [(vga::DEFAULT_COLOR as vga::Char) << 8; HISTORY_SIZE];
		self.update = true;

		self.ansi_buffer = ansi::ANSIBuffer::new();

		self.termios = Termios::default();

		self.winsize = WinSize {
			ws_row: vga::HEIGHT as _,
			ws_col: vga::WIDTH as _,
			ws_xpixel: vga::PIXEL_WIDTH as _,
			ws_ypixel: vga::PIXEL_HEIGHT as _,
		};

		self.block_handler = BlockHandler::default();
	}

	/// Returns the id of the TTY.
	pub fn get_id(&self) -> Option<usize> {
		self.id
	}

	/// Updates the TTY to the screen.
	pub fn update(&mut self) {
		let current_tty = *CURRENT_TTY.lock();
		if self.id != current_tty || !self.update {
			return;
		}

		let buff = &self.history[get_history_offset(0, self.screen_y)];
		unsafe {
			vmem::write_lock_wrap(|| {
				ptr::copy_nonoverlapping(
					buff as *const vga::Char,
					vga::get_buffer_virt() as *mut vga::Char,
					(vga::WIDTH as usize) * (vga::HEIGHT as usize),
				);
			});
		}

		let y = self.cursor_y - self.screen_y;
		vga::move_cursor(self.cursor_x, y);
	}

	/// Shows the TTY on screen.
	pub fn show(&mut self) {
		self.set_cursor_visible(self.cursor_visible);
		self.update();
	}

	/// Hides or shows the cursor on screen.
	pub fn set_cursor_visible(&mut self, visible: bool) {
		self.cursor_visible = visible;
		if visible {
			vga::enable_cursor();
		} else {
			vga::disable_cursor();
		}
	}

	/// Reinitializes TTY's current attributes.
	pub fn reset_attrs(&mut self) {
		self.current_color = vga::DEFAULT_COLOR;
	}

	/// Sets the current foreground color `color` for TTY.
	pub fn set_fgcolor(&mut self, color: vga::Color) {
		self.current_color &= !0x7f;
		self.current_color |= color;
	}

	/// Resets the current foreground color `color` for TTY.
	pub fn reset_fgcolor(&mut self) {
		self.set_fgcolor(vga::DEFAULT_COLOR);
	}

	/// Sets the current background color `color` for TTY.
	pub fn set_bgcolor(&mut self, color: vga::Color) {
		self.current_color &= !((0x7f << 4) as vga::Color);
		self.current_color |= color << 4;
	}

	/// Resets the current background color `color` for TTY.
	pub fn reset_bgcolor(&mut self) {
		self.set_bgcolor(vga::DEFAULT_COLOR);
	}

	/// Swaps the foreground and background colors.
	pub fn swap_colors(&mut self) {
		let fg = self.current_color & 0x7f;
		let bg = self.current_color & (0x7f << 4);
		self.set_fgcolor(fg);
		self.set_bgcolor(bg);
	}

	/// Sets the blinking state of the text for TTY.
	///
	/// If set to `true`, new text will blink. If set to `false`, new text will not blink.
	pub fn set_blinking(&mut self, blinking: bool) {
		if blinking {
			self.current_color |= 0x80;
		} else {
			self.current_color &= !0x80;
		}
	}

	/// Clears the TTY's history.
	pub fn clear(&mut self) {
		self.cursor_x = 0;
		self.cursor_y = 0;
		self.screen_y = 0;
		for i in 0..self.history.len() {
			self.history[i] = (vga::DEFAULT_COLOR as vga::Char) << 8;
		}
		self.update();
	}

	/// Fixes the position of the cursor after executing an action.
	fn fix_pos(&mut self) {
		if self.cursor_x < 0 {
			let off = -self.cursor_x;
			self.cursor_x = vga::WIDTH - (off % vga::WIDTH);
			self.cursor_y -= off / vga::WIDTH + 1;
		}

		if self.cursor_x >= vga::WIDTH {
			let off = self.cursor_x;
			self.cursor_x = off % vga::WIDTH;
			self.cursor_y += off / vga::WIDTH;
		}

		if self.cursor_y < self.screen_y {
			self.screen_y = self.cursor_y;
		}

		if self.cursor_y >= self.screen_y + vga::HEIGHT {
			self.screen_y = self.cursor_y - vga::HEIGHT + 1;
		}

		if self.cursor_y >= HISTORY_LINES {
			self.cursor_y = HISTORY_LINES - 1;
		}

		if self.cursor_y < 0 {
			self.cursor_y = 0;
		}

		if self.screen_y < 0 {
			self.screen_y = 0;
		}

		if self.screen_y + vga::HEIGHT > HISTORY_LINES {
			let diff = ((self.screen_y + vga::HEIGHT - HISTORY_LINES) * vga::WIDTH) as usize;
			let size = self.history.len() - diff;
			for i in 0..size {
				self.history[i] = self.history[diff + i];
			}
			for i in size..self.history.len() {
				self.history[i] = (vga::DEFAULT_COLOR as vga::Char) << 8;
			}

			self.screen_y = HISTORY_LINES - vga::HEIGHT;
		}

		debug_assert!(self.cursor_x >= 0);
		debug_assert!(self.cursor_x < vga::WIDTH);
		debug_assert!(self.cursor_y - self.screen_y >= 0);
		debug_assert!(self.cursor_y - self.screen_y < vga::HEIGHT);
	}

	/// Moves the cursor forward `x` characters horizontally and `y` characters
	/// vertically.
	fn cursor_forward(&mut self, x: usize, y: usize) {
		self.cursor_x += x as vga::Pos;
		self.cursor_y += y as vga::Pos;
		self.fix_pos();
	}

	/// Moves the cursor backwards `x` characters horizontally and `y`
	/// characters vertically.
	fn cursor_backward(&mut self, x: usize, y: usize) {
		self.cursor_x -= x as vga::Pos;
		self.cursor_y -= y as vga::Pos;
		self.fix_pos();
	}

	/// Moves the cursor `n` lines down.
	fn newline(&mut self, n: usize) {
		self.cursor_x = 0;
		self.cursor_y += n as i16;
		self.fix_pos();
	}

	/// Rings the TTY's bell.
	fn ring_bell(&self) {
		// TODO
	}

	/// Writes the character `c` to the TTY.
	fn putchar(&mut self, mut c: u8) {
		if self.termios.c_oflag & termios::OLCUC != 0 && (c as char).is_ascii_uppercase() {
			c = (c as char).to_ascii_lowercase() as u8;
		}

		// TODO Implement ONLCR (Map NL to CR-NL)
		// TODO Implement ONOCR
		// TODO Implement ONLRET

		match c {
			0x07 => self.ring_bell(),

			b'\t' => self.cursor_forward(get_tab_size(self.cursor_x), 0),
			b'\n' => self.newline(1),

			// Form Feed (^L)
			0x0c => {
				// TODO Move printer to a top of page?
				//self.clear();
			}

			b'\r' => self.cursor_x = 0,
			0x08 | 0x7f => self.cursor_backward(1, 0),

			_ => {
				let tty_char = (c as vga::Char) | ((self.current_color as vga::Char) << 8);
				let pos = get_history_offset(self.cursor_x, self.cursor_y);
				self.history[pos] = tty_char;
				self.cursor_forward(1, 0);
			}
		}
	}

	/// Writes string `buffer` to TTY.
	pub fn write(&mut self, buffer: &[u8]) {
		// TODO Add a compilation and/or runtime option for this
		serial::PORTS[0].lock().write(buffer);

		let mut i = 0;
		while i < buffer.len() {
			let c = buffer[i];
			if c == ansi::ESCAPE_CHAR {
				let j = ansi::handle(self, &buffer[i..buffer.len()]);
				if j > 0 {
					i += j;
					continue;
				}
			}

			self.putchar(c);
			i += 1;
		}
		self.update();
	}

	/// Returns the number of bytes available to be read from the TTY.
	pub fn get_available_size(&self) -> usize {
		self.available_size
	}

	// TODO Implement IUTF8
	/// Reads inputs from the TTY and places it into the buffer `buff`.
	///
	/// The function returns the number of bytes read and whether the EOF is
	/// reached.
	///
	/// Note that reaching the EOF doesn't necessary mean the TTY is
	/// closed. Subsequent calls to this function might still successfully read
	/// data.
	pub fn read(&mut self, buff: &mut [u8]) -> (usize, bool) {
		// The length of data to consume
		let mut len = min(buff.len(), self.available_size);

		if self.termios.c_lflag & termios::ICANON != 0 {
			let eof = self.termios.c_cc[termios::VEOF];

			if len > 0 && self.input_buffer[0] == eof {
				// Shifting data
				self.input_buffer.rotate_left(len);
				self.input_size -= len;
				self.available_size -= len;

				return (0, true);
			}

			let eof_off = self.input_buffer[..len].iter().position(|v| *v == eof);
			if let Some(eof_off) = eof_off {
				// Making the next call EOF
				len = eof_off;
			}
		} else if len < self.termios.c_cc[termios::VMIN] as usize {
			return (0, false);
		}

		if len == 0 {
			return (0, false);
		}

		// Copying data
		buff[..len].copy_from_slice(&self.input_buffer[..len]);

		// Shifting data
		self.input_buffer.rotate_left(len);
		self.input_size -= len;
		self.available_size -= len;

		if self.termios.c_iflag & termios::IMAXBEL != 0 && self.input_size >= buff.len() {
			self.ring_bell();
		}

		(len, false)
	}

	// TODO Implement IUTF8
	/// Takes the given string `buffer` as input, making it available from the
	/// terminal input.
	pub fn input(&mut self, buffer: &[u8]) {
		// The length to write to the input buffer
		let len = min(buffer.len(), self.input_buffer.len() - self.input_size);
		// The slice containing the input
		let input = &buffer[..len];

		if self.termios.c_lflag & termios::ECHO != 0 {
			// Writing onto the TTY
			self.write(input);
		}
		// TODO If ECHO is disabled but ICANON and ECHONL are set, print newlines

		// TODO Implement IGNBRK and BRKINT
		// TODO Implement parity checking

		// Writing to the input buffer
		// TODO Put in a different function
		{
			util::slice_copy(input, &mut self.input_buffer[self.input_size..]);
			let new_bytes = &mut self.input_buffer[self.input_size..(self.input_size + len)];
			self.input_size += len;

			for b in new_bytes {
				if self.termios.c_iflag & termios::ISTRIP != 0 {
					// Stripping eighth bit
					*b &= 1 << 7;
				}

				// TODO Implement IGNCR (ignore carriage return)

				if self.termios.c_iflag & termios::INLCR != 0 {
					// Translating NL to CR
					if *b == b'\n' {
						*b = b'\r';
					}
				}

				if self.termios.c_iflag & termios::ICRNL != 0 {
					// Translating CR to NL
					if *b == b'\r' {
						*b = b'\n';
					}
				}

				if self.termios.c_iflag & termios::IUCLC != 0 {
					// Translating uppercase characters to lowercase
					if (*b as char).is_ascii_uppercase() {
						*b = (*b as char).to_ascii_uppercase() as u8;
					}
				}
			}
		}

		// TODO IXON
		// TODO IXANY
		// TODO IXOFF

		if self.termios.c_lflag & termios::ICANON != 0 {
			// Processing input
			let mut i = self.input_size - len;
			while i < self.input_size {
				let b = self.input_buffer[i];

				if b == self.termios.c_cc[termios::VEOF] || b == b'\n' {
					// Making the input available for reading
					self.available_size = i + 1;

					i += 1;
				} else if b == 0xf7 {
					// TODO Check
					self.erase(1);
				} else {
					i += 1;
				}
			}
		} else {
			// Making the input available for reading
			self.available_size = self.input_size;
		}

		// Sending signals if enabled
		if self.termios.c_lflag & termios::ISIG != 0 {
			for b in input {
				// Printing special control characters if enabled
				if self.termios.c_lflag & termios::ECHO != 0
					&& self.termios.c_lflag & termios::ECHOCTL != 0
					&& *b >= 1 && *b < 32
				{
					self.write(&[b'^', b + b'A']);
				}

				// TODO Handle every special characters
				if *b == self.termios.c_cc[termios::VINTR] {
					self.send_signal(Signal::SIGINT);
				} else if *b == self.termios.c_cc[termios::VQUIT] {
					self.send_signal(Signal::SIGQUIT);
				} else if *b == self.termios.c_cc[termios::VSUSP] {
					self.send_signal(Signal::SIGTSTP);
				}
			}
		}

		self.block_handler.wake_processes(io::POLLIN);
	}

	/// Erases `count` characters in TTY.
	pub fn erase(&mut self, count: usize) {
		if self.termios.c_lflag & termios::ICANON != 0 {
			let count = min(count, self.input_buffer.len());
			if count > self.input_size {
				return;
			}

			if self.termios.c_lflag & termios::ECHOE != 0 {
				// TODO Handle tab characters
				self.cursor_backward(count, 0);

				let begin = get_history_offset(self.cursor_x, self.cursor_y);
				for i in begin..(begin + count) {
					self.history[i] = EMPTY_CHAR;
				}
				self.update();
			}

			self.input_size -= count;
		} else {
			// Printing DEL characters
			for _ in 0..count {
				self.input(&[0x7f]);
			}
		}

		self.block_handler.wake_processes(io::POLLIN);
	}

	/// Returns the terminal IO settings.
	pub fn get_termios(&self) -> &Termios {
		&self.termios
	}

	/// Sets the terminal IO settings.
	pub fn set_termios(&mut self, termios: Termios) {
		self.termios = termios;
	}

	/// Returns the current foreground Program Group ID.
	pub fn get_pgrp(&self) -> Pid {
		self.pgrp
	}

	/// Sets the current foreground Program Group ID.
	pub fn set_pgrp(&mut self, pgrp: Pid) {
		self.pgrp = pgrp;
	}

	/// Sends a signal to the foreground process group if present.
	pub fn send_signal(&self, sig: Signal) {
		if self.pgrp == 0 {
			return;
		}

		if let Some(proc_mutex) = Process::get_by_pid(self.pgrp) {
			let mut proc = proc_mutex.lock();
			proc.kill_group(sig, false);
		}
	}

	/// Returns the window size of the TTY.
	pub fn get_winsize(&self) -> &WinSize {
		&self.winsize
	}

	/// Sets the window size of the TTY.
	///
	/// If a foreground process group is set on the TTY, the function shall send
	/// it a `SIGWINCH` signal.
	pub fn set_winsize(&mut self, mut winsize: WinSize) {
		// Clamping values
		if winsize.ws_col > vga::WIDTH as _ {
			winsize.ws_col = vga::WIDTH as _;
		}
		if winsize.ws_row > vga::HEIGHT as _ {
			winsize.ws_row = vga::HEIGHT as _;
		}
		// Changes to the size in pixels are ignored
		winsize.ws_xpixel = vga::PIXEL_WIDTH as _;
		winsize.ws_ypixel = vga::PIXEL_HEIGHT as _;

		self.winsize = winsize;

		// Sending a SIGWINCH if a process group is present
		self.send_signal(Signal::SIGWINCH);
	}

	/// Adds the given process to the list of processes waiting on the TTY.
	///
	/// The function sets the state of the process to `Sleeping`.
	/// When the event occurs, the process will be woken up.
	///
	/// `mask` is the mask of poll event to wait for.
	pub fn add_waiting_process(&mut self, proc: &mut Process, mask: u32) -> Result<(), Errno> {
		self.block_handler.add_waiting_process(proc, mask)
	}
}<|MERGE_RESOLUTION|>--- conflicted
+++ resolved
@@ -37,11 +37,7 @@
 	tty::termios::Termios,
 	util,
 	util::{
-<<<<<<< HEAD
 		collections::vec::Vec,
-=======
-		container::vec::Vec,
->>>>>>> 7c2af772
 		io,
 		lock::{IntMutex, MutexGuard},
 		ptr::arc::Arc,
