--- conflicted
+++ resolved
@@ -41,11 +41,7 @@
 	errno::EResult,
 	memory::malloc,
 	util::{
-<<<<<<< HEAD
 		collections::{hashmap::HashMap, string::String, vec::Vec},
-=======
-		container::{hashmap::HashMap, string::String, vec::Vec},
->>>>>>> 7c2af772
 		lock::Mutex,
 		DisplayableStr, TryClone,
 	},
