--- conflicted
+++ resolved
@@ -10,10 +10,8 @@
 path = "src/kernel.rs"
 crate-type = ["dylib", "staticlib"]
 
-<<<<<<< HEAD
 [dependencies]
 derive = { path = "derive/" }
-=======
+
 [profile.release]
-lto = true
->>>>>>> 8ac2c436
+lto = true