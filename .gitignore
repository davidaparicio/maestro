--- conflicted
+++ resolved
@@ -11,11 +11,5 @@
 *_out
 
 target/
-<<<<<<< HEAD
 *.rlib
-=======
-*.rlib
-doc/
-
-current_target.json
->>>>>>> 6844e100
+doc/